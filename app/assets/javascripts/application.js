// This is a manifest file that'll be compiled into application.js, which will include all the files
// listed below.
//
// Any JavaScript/Coffee file within this directory, lib/assets/javascripts, vendor/assets/javascripts,
// or any plugin's vendor/assets/javascripts directory can be referenced here using a relative path.
//
// It's not advisable to add code directly here, but if you do, it'll appear at the bottom of the
// compiled file.
//
// Read Sprockets README (https://github.com/rails/sprockets#sprockets-directives) for details
// about supported directives.
//
//= require jquery2
//= require jquery_ujs
//= require ckeditor/init
//= require bootstrap-sprockets
//= require dataTables/jquery.dataTables
//= require dataTables/bootstrap/3/jquery.dataTables.bootstrap
//= require jquery.bootstrap.wizard
//= require jquery-fileupload
//= require jquery-fileupload/basic-plus
//= require jquery_nested_form
//= require spin.min
//= require jquery-ui/core
//= require jquery-ui/widgets/datepicker
//= require jquery-ui/widgets/autocomplete
//= require jquery-ui/widgets/sortable
//= require jquery-ui/widgets/dialog
//= require jquery-ui/effects/effect-highlight
//= require jquery.actual.min
//= require autocomplete-rails
//= require bootstrap-select.min
//= require canvas2svg
//= require canvg
//= require colorbrewer
//= require d3.min
//= require FileSaver.min
//= require hammer.min
//= require jquery.event.drag-2.2
//= require jquery.mousewheel.min
//= require newick
//= require papaparse.min
//= require parser
//= require rgbcolor
//= require slick.min
//= require StackBlur
//= require tsne
//= require underscore-min
//= require xlsx.full.min
//= require morpheus-latest.min
//= require kernel-functions
//= require simple-statistics.min
//= require sheather_jones

var fileUploading = false;
var PAGE_RENDERED = false;

jQuery.railsAutocomplete.options.noMatchesLabel = "No matches in this study";

// used for calculating size of plotly graphs to maintain square aspect ratio
var SCATTER_RATIO = 0.65;

function elementVisible(element) {
    return $(element).is(":visible");
}

function paginateStudies(totalPages, order, searchString) {

    var paginationOpts = {
        lines: 11, // The number of lines to draw
        length: 15, // The length of each line
        width: 5, // The line thickness
        radius: 10, // The radius of the inner circle
        scale: 1, // Scales overall size of the spinner
        corners: 1, // Corner roundness (0..1)
        color: '#000', // #rgb or #rrggbb or array of colors
        opacity: 0.25, // Opacity of the lines
        rotate: 0, // The rotation offset
        direction: 1, // 1: clockwise, -1: counterclockwise
        speed: 1, // Rounds per second
        trail: 60, // Afterglow percentage
        fps: 20, // Frames per second when using setTimeout() as a fallback for CSS
        zIndex: 2e9, // The z-index (defaults to 2000000000)
        className: 'spinner', // The CSS class to assign to the spinner
        top: '12px',  // Top position relative to parent
        left: '50%',  // Left position relative to parent
        shadow: false, // Whether to render a shadow
        hwaccel: false, // Whether to use hardware acceleration
        position: 'relative' // Element positioning
    };

    var target = document.getElementById("pagination");
    var spinner = new Spinner(paginationOpts).spin(target);
    var page = parseInt($($(".study-panel").slice(-1)[0]).attr("data-page")) + 1;
    var dataParams = {};
    dataParams["page"] = page;
    if (order != "") {
        dataParams["order"] = order;
    }
    if (searchString != "") {
        dataParams["search_terms"] = searchString;
    }
    $("#pagination").fadeOut("fast", function() {
            $.ajax({
                url: "/single_cell",
                data: dataParams,
                dataType: "script",
                type: "GET",
                success: function(data){
                    spinner.stop();
                    $(".glyphicon").tooltip();
                    if ( dataParams["page"] != totalPages ) {
                        $("#pagination").fadeIn("fast");
                        $(window).bind('scroll', bindScroll);
                    }
                }
            });
        }
    );
}


// used for keeping track of position in wizard
var completed = {
    initialize_expression_form_nav: false,
    initialize_metadata_form_nav: false,
    initialize_ordinations_form_nav: false,
    initialize_marker_genes_form_nav: false,
    initialize_primary_data_form_nav: false,
    initialize_misc_form_nav: false
};

function completeWizardStep(step) {
    completed[step] = true;
    return completed;
}

function resetWizardStep(step) {
    completed[step] = false;
    $('#' + step + '_completed').html("");
    setWizardProgress(getWizardStatus());
    return completed;
}

// get current status of upload/initializer wizard
function getWizardStatus() {
    var done = 0;
    for (var step in completed) {
        if (completed[step] === true) {
            done++;
        }
    }
    return done;
}

function setWizardProgress(stepsDone) {
    var steps = parseInt(stepsDone);
    var totalSteps = $('li.wizard-nav').length;
    var totalCompletion = Math.round((stepsDone/totalSteps) * 100);
    $('#bar').find('.progress-bar').css({width:totalCompletion+'%'});
    $('#progress-count').html(totalCompletion+'% Completed');
}

function showSkipWarning(step) {
    if (['initialize_ordinations_form_nav', 'initialize_metadata_form_nav', 'initialize_expression_form_nav'].indexOf(step) >= 0) {
        return (!completed.initialize_ordinations_form_nav || !completed.initialize_metadata_form_nav || !completed.initialize_expression_form_nav)
    } else {
        return false;
    }
}

// toggle chevron glyphs on clicks
function toggleGlyph(el) {
    el.toggleClass('fa-chevron-right fa-chevron-down');
}

// attach various handlers to bootstrap items and turn on functionality
$(function() {
    $('.panel-collapse').on('show.bs.collapse hide.bs.collapse', function() {
        toggleGlyph($(this).prev().find('span.toggle-glyph'));
    });

    $('.datepicker').datepicker({dateFormat: 'yy-mm-dd'});

    $('[data-toggle="tooltip"]').tooltip({container: 'body'});
    $('[data-toggle="popover"]').popover();

    // warns user of in progress uploads, fileUploading is set to true from fileupload().add()
    $('.check-upload').click(function() {
        if (fileUploading) {
            if (confirm("You still have file uploads in progress - leaving the page will cancel any incomplete uploads.  " +
                "Click 'OK' to leave or 'Cancel' to stay.  You may open another tab to continue browsing if you wish."))
            {
                return true;
            } else {
                return false;
            }
        }
    });

    // handler for file deletion clicks, need to grab return value and pass to window
    $('.delete-file').click(function() {
        if (deleteFileConfirmation('Are you sure?  This file will be deleted and any associated database records removed.  This cannot be undone.')) {
            return true;
        } else {
            return false;
        }
    });

    // handler for file deletion clicks, need to grab return value and pass to window
    $('.delete-file-sync').click(function() {
        if (deleteFileConfirmation('Are you sure?  This will remove any database records associated with this file.  This cannot be undone.')) {
            return true;
        } else {
            return false;
        }
    });
});

// generic warning and spinner for deleting files
function deleteFileConfirmation(confMessage) {
    var conf = confirm(confMessage);
    if ( conf === true) {
        launchModalSpinner('#delete-modal-spinner','#delete-modal');
        return true;
    } else {
        return false;
    }
}

// toggle the Search/View options panel
function toggleSearch() {
    $('#search-target').toggleClass('col-md-3 hidden');
    $('#render-target').toggleClass('col-md-9 col-md-12');
    $('#search-options-panel').toggleClass('hidden');
    $('#show-search-options').toggleClass('hidden');
    if ( $('#show-search-options').css('display') === 'none' ) {
        $('#show-search-options').tooltip('hide');
    }
<<<<<<< HEAD
    // trigger resizeEnd to re-render Plotly to use available space
    $(window).trigger('resize');

=======
    // trigger resize event to re-render Plotly to use available space, will be caught be resizeEnd event below
    $(window).trigger('resize');
>>>>>>> 0f42fe67
}

// options for Spin.js
var opts = {
    lines: 13, // The number of lines to draw
    length: 56, // The length of each line
    width: 14, // The line thickness
    radius: 42, // The radius of the inner circle
    scale: 1, // Scales overall size of the spinner
    corners: 1, // Corner roundness (0..1)
    color: '#000', // #rgb or #rrggbb or array of colors
    opacity: 0.25, // Opacity of the lines
    rotate: 0, // The rotation offset
    direction: 1, // 1: clockwise, -1: counterclockwise
    speed: 1, // Rounds per second
    trail: 60, // Afterglow percentage
    fps: 20, // Frames per second when using setTimeout() as a fallback for CSS
    zIndex: 2e9, // The z-index (defaults to 2000000000)
    className: 'spinner', // The CSS class to assign to the spinner
    top: '50%', // Top position relative to parent
    left: '50%', // Left position relative to parent
    shadow: false, // Whether to render a shadow
    hwaccel: false, // Whether to use hardware acceleration
    position: 'absolute' // Element positioning
};

var smallOpts = {
    lines: 11, // The number of lines to draw
    length: 9, // The length of each line
    width: 3, // The line thickness
    radius: 4, // The radius of the inner circle
    scale: 1,  // Scales overall size of the spinner
    corners: 1, // Corner roundness (0..1)
    color: '#000',  // #rgb or #rrggbb or array of colors
    opacity: 0.25,  // Opacity of the lines
    rotate: 0, // The rotation offset
    direction: 1, // 1: clockwise, -1: counterclockwise
    speed: 1, // Rounds per second
    trail: 60, // Afterglow percentage
    fps: 20,  // Frames per second when using setTimeout() as a fallback for CSS
    zIndex: 2e9,  // The z-index (defaults to 2000000000)
    className: 'spinner',  // The CSS class to assign to the spinner
    top: '7px',  // Top position relative to parent
    left: '50%',  // Left position relative to parent
    shadow: false,  // Whether to render a shadow
    hwaccel: false,  // Whether to use hardware acceleration
    position: 'relative' // Element positioning
};

// functions to show loading modals with spinners
function launchModalSpinner(spinnerTarget, modalTarget) {
    $(spinnerTarget).empty();
    var target = $(spinnerTarget)[0];
    var spinner = new Spinner(opts).spin(target);
    $(target).data('spinner', spinner);
    $(modalTarget).modal('show');
};

// function to close modals with spinners launched from launchModalSpinner
// callback function will execute after modal closes
function closeModalSpinner(spinnerTarget, modalTarget, callback) {
    // set listener to fire callback, and immediately clear listener to prevent multiple requests queueing
    $(modalTarget).on('hidden.bs.modal', function() {
        $(modalTarget).off('hidden.bs.modal');
        callback();
    });
    $(spinnerTarget).data('spinner').stop();
    $(modalTarget).modal('hide');
}

// default title font settings for axis titles in plotly
var plotlyTitleFont = {
    family: 'Helvetica Neue',
    size: 16,
    color: '#333'
};

// default label font settings for colorbar titles in plotly
var plotlyLabelFont = {
    family: 'Helvetica Neue',
    size: 12,
    color: '#333'
};

var plotlyDefaultLineColor = 'rgb(40, 40, 40)';

// default scatter plot colors, a combination of colorbrewer sets 1-3 with tweaks to the yellow members
var colorBrewerSet = ["#e41a1c", "#377eb8", "#4daf4a", "#984ea3", "#ff7f00", "#a65628", "#f781bf", "#999999",
    "#66c2a5", "#fc8d62", "#8da0cb", "#e78ac3", "#a6d854", "#ffd92f", "#e5c494", "#b3b3b3", "#8dd3c7",
    "#bebada", "#fb8072", "#80b1d3", "#fdb462", "#b3de69", "#fccde5", "#d9d9d9", "#bc80bd", "#ccebc5", "#ffed6f"];

// clear out text area in a form
function clearForm(target) {
    $('#' + target).val("");
}

// set error state on blank text boxes or selects
function setErrorOnBlank(selector) {
    selector.map(function() {
        if ( $(this).val() === "" ) {
            $(this).parent().addClass('has-error has-feedback');
        } else {
            $(this).parent().removeClass('has-error has-feedback');
        }
    });
}

// custom event to trigger resize event only after user has stopped resizing the window
$(window).resize(function() {
    if(this.resizeTO) clearTimeout(this.resizeTO);
    this.resizeTO = setTimeout(function() {
        $(this).trigger('resizeEnd');
        console.log('resizeEnd');
    }, 100);
});

// generic function to render Morpheus
function renderMorpheus(dataPath, annotPath, selectedAnnot, selectedAnnotType, target, fitType, heatmapHeight) {
    console.log('render status of ' + target + ' at start: ' + $(target).data('rendered'));
    $(target).empty();
    var config = {dataset: dataPath, el: $(target), menu: null};

    // set height if specified, otherwise use default setting of 500 px
    if (heatmapHeight !== undefined) {
        config.height = heatmapHeight;
    } else {
        config.height = 500;
    }

    // fit rows, columns, or both to screen
    if (fitType === 'cols') {
        config.columnSize = 'fit';
    } else if (fitType === 'rows') {
        config.rowSize = 'fit';
    } else if (fitType === 'both') {
        config.columnSize = 'fit';
        config.rowSize = 'fit';
    } else {
        config.columnSize = null;
        config.rowSize = null;
    }

    // load annotations if specified
    if (annotPath !== '') {
        config.columnAnnotations = [{
            file : annotPath,
            datasetField : 'id',
            fileField : 'NAME',
            include: [selectedAnnot]}
        ];
        config.columnSortBy = [
            {field: selectedAnnot, order:0}
        ];
        config.columns = [
            {field:'id', display:'text'},
            {field: selectedAnnot, display: selectedAnnotType === 'group' ? 'color' : 'bar'}
        ];
    }

    // instantiate heatmap and embed in DOM element
    var heatmap = new morpheus.HeatMap(config);

    // set render variable to true for tests
    $(target).data('morpheus', heatmap);
    $(target).data('rendered', true);
    console.log('render status of ' + target + ' at end: ' + $(target).data('rendered'));

}

// toggles visibility and disabled status of file upload and fastq url fields
function toggleFastqFields(target) {
    var selector = $("#" + target);
    var fileField = selector.find('.upload-field');
    $(fileField).toggleClass('hidden');
    var fastqField = selector.find('.fastq-field');
    $(fastqField).toggleClass('hidden');
    // toggle disabled status by returning inverse of current state
    $(fastqField).find('input').attr('disabled', !$(fastqField).find('input').is('[disabled=disabled]'));
    // set human data attr to true
    var humanData = $(fastqField).find('input[type=hidden]');
    $(humanData).val($(humanData).val() === 'true' ? 'false' : 'true' );
    // enable name field & update button to allow saving
    var saveBtn = selector.find('.save-study-file');
    $(saveBtn).attr('disabled', !$(saveBtn).is('[disabled=disabled]'));
    var nameField = selector.find('.filename');
    $(nameField).attr('readonly', !$(nameField).is('[readonly=readonly]'));
    $(nameField).attr('placeholder', '');
    // animate highlight effect to show fields that need changing
    $(nameField).parent().effect('highlight', 1200);
    $(fastqField).effect('highlight', 1200);
}

// function to toggle all traces in a Plotly div
function togglePlotlyTraces(div) {
    console.log('toggling all traces in ' + div);
    var plotlyData = document.getElementById(div).data;
    var visibility = plotlyData[0].visible;

    // if visibility is undefined or true, that means it is visible and we want to set this to 'legendonly'
    // when visibility === 'legendonly', we can set this back to true to show all traces
    if( visibility === undefined || visibility === true) {
        visibility = 'legendonly';
    } else {
        visibility = true
    }

    Plotly.restyle(div, 'visible', visibility);
    // toggle class of toggle glyph
    $('#toggle-traces').children().toggleClass('fa-toggle-on fa-toggle-off');
    console.log('toggle complete in ' + div + '; visibility now ' + visibility);
}


// function to return a plotly histogram data object from an array of input values
function formatPlotlyHistogramData(valuesHash, offset) {
    var dataArray = [];
    var i = offset;
    if (i === undefined) {
        i = 0;
    }
    $.each(valuesHash, function(keyName, distData) {
        var trace = {
            x: distData,
            type: 'histogram',
            name: keyName,
            histnorm: '',
            autobinx: false,
            xbins: {
                start: Math.min.apply(Math, distData) - 0.5,
                end: Math.max.apply(Math, distData) + 0.5,
                size: 1
            },
            marker: {
                color: colorBrewerSet[i]
            }
        };
        dataArray.push(trace);
        i++;
    });
    return dataArray;
}

// load column totals for bar charts
function loadBarChartAnnotations(plotlyData) {
    var annotationsArray = [];
    for (var i = 0; i < plotlyData[0]['x'].length ; i++){
        var total = 0;
        plotlyData.map(function(el) {
            var c = parseInt(el['y'][i]);
            if (isNaN(c)) {
                c = 0;
            }
            total += c;
        });
        var annot = {
            x: plotlyData[0]['x'][i],
            y: total,
            text: total,
            xanchor: 'center',
            yanchor: 'bottom',
            showarrow: false,
            font: {
                size: 12
            }
        };
        annotationsArray.push(annot);
    }
    return annotationsArray;
}

// load bin counts for histogram charts
function loadHistogramAnnotations(plotlyData) {
    var annotationsArray = [];
    var counts = plotlyData[0]['x'];
    $(counts).each(function(i, c) {
        var count = counts.filter(function(a){return (a === c)}).length;
        var annot = {
            x: c,
            y: count,
            text: count,
            xanchor: 'center',
            yanchor: 'bottom',
            showarrow: false,
            font: {
                size: 12
            }
        };
        annotationsArray.push(annot);
    });

    return annotationsArray;
}<|MERGE_RESOLUTION|>--- conflicted
+++ resolved
@@ -237,14 +237,10 @@
     if ( $('#show-search-options').css('display') === 'none' ) {
         $('#show-search-options').tooltip('hide');
     }
-<<<<<<< HEAD
+
     // trigger resizeEnd to re-render Plotly to use available space
     $(window).trigger('resize');
 
-=======
-    // trigger resize event to re-render Plotly to use available space, will be caught be resizeEnd event below
-    $(window).trigger('resize');
->>>>>>> 0f42fe67
 }
 
 // options for Spin.js
