# collection of methods involved in parsing files
# also includes option return status object when being called from Api::V1::StudyFilesController
class FileParseService
  # * *params*
  #   - +study_file+       (StudyFile) => File being parsed
  #   - +study+           (Study) => Study to which StudyFile belongs
  #   - +user+            (User) => User initiating parse action (for email delivery)
  #   - +reparse+         (Boolean) => Control for deleting existing data when initiating parse (default: false)
  #   - +persist_on_fail+ (Boolean) => Control for persisting files from GCS buckets on parse fail (default: false)
  #
  # * *returns*
  #   - (Hash) => Status object with http status_code and optional error message
  def self.run_parse_job(study_file, study, user, reparse: false, persist_on_fail: false)
    logger = Rails.logger
    logger.info "#{Time.zone.now}: Parsing #{study_file.name} as #{study_file.file_type} in study #{study.name}"
    do_anndata_file_ingest = FeatureFlaggable.feature_flags_for_instances(user, study)['ingest_anndata_file']
    if !study_file.parseable?
      return {
          status_code: 422,
          error: "Files of type #{study_file.file_type} are not parseable"
      }
    elsif study_file.parsing?
      return {
          status_code: 405,
          error: "File: #{study_file.upload_file_name} is already parsing"
      }
    else
      self.create_bundle_from_file_options(study_file, study)
      case study_file.file_type
      when 'Cluster'
        job = IngestJob.new(study:, study_file:, user:, action: :ingest_cluster, reparse:, persist_on_fail:)
        job.delay.push_remote_and_launch_ingest
        # check if there is a coordinate label file waiting to be parsed
        # must reload study_file object as associations have possibly been updated
        study_file.reload
        if study_file.has_completed_bundle?
          study_file.bundled_files.each do |coordinate_file|
            # pre-emptively set parse_status to prevent initialize_coordinate_label_data_arrays from failing due to race condition
            study_file.update(parse_status: 'parsing')
            study.delay.initialize_coordinate_label_data_arrays(coordinate_file, user, { reparse: })
          end
        end
      when 'Coordinate Labels'
        if study_file.has_completed_bundle?
          ParseUtils.delay.initialize_coordinate_label_data_arrays(study, study_file, user, { reparse: })
        else
          return self.missing_bundled_file(study_file)
        end
      when 'Expression Matrix'
        job = IngestJob.new(study:, study_file:, user:, action: :ingest_expression, reparse:, persist_on_fail:)
        job.delay.push_remote_and_launch_ingest
      when 'MM Coordinate Matrix'
        study_file.reload
        if study_file.has_completed_bundle?
          study_file.bundled_files.update_all(parse_status: 'parsing')
          job = IngestJob.new(study:, study_file:, user:, action: :ingest_expression, reparse:, persist_on_fail:)
          job.delay.push_remote_and_launch_ingest
        else
          study.delay.send_to_firecloud(study_file) if study_file.is_local?
          return self.missing_bundled_file(study_file)
        end
      when /10X/
        # push immediately to avoid race condition when initiating parse
        study.delay.send_to_firecloud(study_file) if study_file.is_local?
        study_file.reload
        if study_file.has_completed_bundle?
          bundle = study_file.study_file_bundle
          matrix = bundle.parent
          bundle.study_files.update_all(parse_status: 'parsing')
          job = IngestJob.new(study:, study_file: matrix, user:, action: :ingest_expression, reparse:, persist_on_fail:)
          job.delay.push_remote_and_launch_ingest
        else
          return self.missing_bundled_file(study_file)
        end
      when 'Gene List'
        ParseUtils.delay.initialize_precomputed_scores(study, study_file, user)
      when 'Metadata'
        # log convention compliance -- see SCP-2890
        if !study_file.use_metadata_convention
          MetricsService.log('file-upload:metadata:non-compliant', {
            studyAccession: study.accession,
            studyFileName: study_file.name
          }, user)
        end
        job = IngestJob.new(study:, study_file:, user:, action: :ingest_cell_metadata, reparse:, persist_on_fail:)
        job.delay.push_remote_and_launch_ingest
      when 'Analysis Output'
        case @study_file.options[:analysis_name]
        when 'infercnv'
          if @study_file.options[:visualization_name] == 'ideogram.js'
            ParseUtils.delay.extract_analysis_output_files(@study, current_user, @study_file, @study_file.options[:analysis_name])
          end
        else
          Rails.logger.info "Aborting parse of #{@study_file.name} as #{@study_file.file_type} in study #{@study.name}; not applicable"
        end
      when 'AnnData'
<<<<<<< HEAD
        # create AnnDataFileInfo document so that it is present to be updated later on ingest completion
        study_file.build_ann_data_file_info
        study_file.save

        # gate ingest of AnnData using the feature flag 'ingest_anndata_file'
        if do_anndata_file_ingest == true
=======
        # enable / disable full ingest of AnnData files using the feature flag 'ingest_anndata_file'
        if do_anndata_file_ingest
>>>>>>> 4ecb7371
          # Currently assuming "Happy Path" and so the AnnData file will have clustering data
          # extract and parse clustering data
          job = IngestJob.new(study:, study_file:, user:, action: :ingest_anndata, reparse:, persist_on_fail:)
          # Future consideration about whether to do all in one job likely in (SCP-4754)
          # TODO extract and parse Metadata (SCP-4708)
          # TODO extract and parse Processed Exp Data (SCP-4709)
          # TODO extract and parse Raw Exp Data (SCP-4710)
        else
          # launch an ingest job for parsing a reference AnnData file
          job = IngestJob.new(study:, study_file:, user:, action: :ingest_anndata_reference, reparse:, persist_on_fail:)
        end
        job.delay.push_remote_and_launch_ingest
      end

      study_file.update(parse_status: 'parsing')
      changes = ["Study file added: #{study_file.upload_file_name}"]
      if study.study_shares.any?
        SingleCellMailer.share_update_notification(study, changes, user).deliver_now
      end
      return {
          status_code: 204
      }
    end
  end

  # helper for handling study file bundles when initiating parses
  def self.create_bundle_from_file_options(study_file, study)
    study_file_bundle = study_file.study_file_bundle
    if study_file_bundle.nil?
      StudyFileBundle::BUNDLE_REQUIREMENTS.each do |parent_type, bundled_types|
        options_key = StudyFileBundle::PARENT_FILE_OPTIONS_KEYNAMES[parent_type]
        if study_file.file_type == parent_type
          # check if any files have been staged for bundling - this can happen from the sync page by setting the
          # study_file.options[options_key] value with the parent file id
          bundled_files = StudyFile.where(:file_type.in => bundled_types, study_id: study.id,
                                          "options.#{options_key}" => study_file.id.to_s)
          if bundled_files.any?
            study_file_bundle = StudyFileBundle.initialize_from_parent(study, study_file)
            study_file_bundle.add_files(*bundled_files)
          end
        elsif bundled_types.include?(study_file.file_type)
          parent_file_id = study_file.options.with_indifferent_access[options_key]
          parent_file = StudyFile.find_by(id: parent_file_id)
          # parent file may or may not be present, or queued for deletion, so check first
          if parent_file.present? && !parent_file.queued_for_deletion
            study_file_bundle = StudyFileBundle.initialize_from_parent(study, parent_file)
            study_file_bundle.add_files(study_file)
          end
        end
      end
    end
  end

  # Helper for rendering error when a bundled file is missing requirements for parsing
  def self.missing_bundled_file(study_file)
    Rails.logger.info "#{Time.zone.now}: Parse for #{study_file.name} as #{study_file.file_type} in study #{study_file.study.name} aborted; missing required files"
    {
        status_code: 412,
        error: "File is not parseable; missing required files for parsing #{study_file.file_type} file type: #{StudyFileBundle::PARSEABLE_BUNDLE_REQUIREMENTS.to_json}"
    }
  end

  # clean up any cached ingest pipeline run files older than 30 days
  def self.clean_up_ingest_artifacts
    cutoff_date = 30.days.ago
    Rails.logger.info "Cleaning up all ingest pipeline artifacts older than #{cutoff_date}"
    Study.where(queued_for_deletion: false, detached: false).each do |study|
      Rails.logger.info "Checking #{study.accession}:#{study.bucket_id}"
      delete_ingest_artifacts(study, cutoff_date)
    end
  end

  # clean up any cached study file copies that failed to ingest, including log files older than provided age limit
  def self.delete_ingest_artifacts(study, file_age_cutoff)
    begin
      # get all remote files under the 'parse_logs' folder
      remotes = ApplicationController.firecloud_client.execute_gcloud_method(:get_workspace_files, 0, study.bucket_id, prefix: 'parse_logs')
      remotes.each do |remote|
        creation_date = remote.created_at.in_time_zone
        if remote.size > 0 && creation_date < file_age_cutoff
          Rails.logger.info "Deleting #{remote.name} from #{study.bucket_id}"
          remote.delete
        end
      end
    rescue => e
      ErrorTracker.report_exception(e, nil, study)
    end
  end
end<|MERGE_RESOLUTION|>--- conflicted
+++ resolved
@@ -94,17 +94,12 @@
           Rails.logger.info "Aborting parse of #{@study_file.name} as #{@study_file.file_type} in study #{@study.name}; not applicable"
         end
       when 'AnnData'
-<<<<<<< HEAD
         # create AnnDataFileInfo document so that it is present to be updated later on ingest completion
         study_file.build_ann_data_file_info
         study_file.save
 
-        # gate ingest of AnnData using the feature flag 'ingest_anndata_file'
-        if do_anndata_file_ingest == true
-=======
         # enable / disable full ingest of AnnData files using the feature flag 'ingest_anndata_file'
         if do_anndata_file_ingest
->>>>>>> 4ecb7371
           # Currently assuming "Happy Path" and so the AnnData file will have clustering data
           # extract and parse clustering data
           job = IngestJob.new(study:, study_file:, user:, action: :ingest_anndata, reparse:, persist_on_fail:)
