--- conflicted
+++ resolved
@@ -152,14 +152,9 @@
       {
         name: annot.name,
         type: annot.annotation_type,
-<<<<<<< HEAD
         values: sanitize_values_array(annot_values_array, annot.annotation_type),
-        scope: is_viewable ? 'study' : 'invalid'
-=======
-        values: sanitize_values_array(annot.values, annot.annotation_type),
         scope: is_viewable ? 'study' : 'invalid',
         is_differential_expression_enabled: annot.is_differential_expression_enabled
->>>>>>> a7a3a36e
       }
     end
   end
