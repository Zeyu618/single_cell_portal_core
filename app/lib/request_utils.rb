class RequestUtils

  # load same sanitizer as ActionView for stripping html/js from inputs
  # using FullSanitizer as it is the most strict
  SANITIZER ||= Rails::Html::FullSanitizer.new

  # sanitizes a page param into an integer.  Will default to 1 if the value
  # is nil or otherwise can't be read
  def self.sanitize_page_param(page_param)
    page_num = 1
    parsed_num = page_param.to_i
    if (parsed_num > 0)
      page_num = parsed_num
    end
    page_num
  end

  # safely determine min/max bounds of an array, accounting for NaN value
  def self.get_minmax(values_array)
    begin
      values_array.minmax
    rescue TypeError, ArgumentError
      values_array.dup.reject!(&:nan?).minmax
    end
  end

  def self.get_selected_annotation(params, study, cluster)
    selector = params[:annotation].nil? ? params[:gene_set_annotation] : params[:annotation]
    annot_name, annot_type, annot_scope = selector.nil? ? study.default_annotation.split('--') : selector.split('--')

    # construct object based on name, type & scope
    case annot_scope
    when 'cluster'
      annotation_source = cluster.cell_annotations.find {|ca| ca[:name] == annot_name && ca[:type] == annot_type}
    when 'user'
      annotation_source = UserAnnotation.find(annot_name)
    else
      annotation_source = study.cell_metadata.by_name_and_type(annot_name, annot_type)
    end
    # rescue from an invalid annotation request by defaulting to the first cell metadatum present
    if annotation_source.nil?
      annotation_source = study.cell_metadata.first
    end
    populate_annotation_by_class(source: annotation_source, scope: annot_scope, type: annot_type)
  end

  # attempt to load an annotation based on instance class
  def self.populate_annotation_by_class(source:, scope:, type:)
    if source.is_a?(CellMetadatum)
      annotation = {name: source.name, type: source.annotation_type,
                    scope: 'study', values: source.values.to_a,
                    identifier: "#{source.name}--#{type}--#{scope}"}
    elsif source.is_a?(UserAnnotation)
      annotation = {name: source.name, type: type, scope: scope, values: source.values.to_a,
                    identifier: "#{source.id}--#{type}--#{scope}", id: source.id}
    elsif source.is_a?(Hash)
      annotation = {name: source[:name], type: type, scope: scope, values: source[:values].to_a,
                    identifier: "#{source[:name]}--#{type}--#{scope}"}
    end
    annotation
  end

<<<<<<< HEAD
=======
  def self.get_cluster_group(params, study)
    # determine which URL param to use for selection
    selector = params[:cluster].nil? ? params[:gene_set_cluster] : params[:cluster]
    if selector.nil? || selector.empty?
      study.default_cluster
    else
      study.cluster_groups.by_name(selector)
    end
  end

  # sanitizes a page param into an integer.  Will default to 1 if the value
  # is nil or otherwise can't be read
  def self.sanitize_page_param(page_param)
    page_num = 1
    parsed_num = page_param.to_i
    if (parsed_num > 0)
      page_num = parsed_num
    end
    page_num
  end

  # safely determine min/max bounds of an array, accounting for NaN value
  def self.get_minmax(values_array)
    begin
      values_array.minmax
    rescue TypeError, ArgumentError
      values_array.dup.reject! {|value| value.nil? || value.nan? }.minmax
    end
  end

>>>>>>> c75d269a
  # safely strip unsafe characters and encode search parameters for query/rendering
  # strips out unsafe characters that break rendering notices/modals
  def self.sanitize_search_terms(terms)
    inputs = terms.is_a?(Array) ? terms.join(',') : terms.to_s
    SANITIZER.sanitize(inputs).encode('ASCII-8BIT', invalid: :replace, undef: :replace)
  end
end<|MERGE_RESOLUTION|>--- conflicted
+++ resolved
@@ -3,26 +3,6 @@
   # load same sanitizer as ActionView for stripping html/js from inputs
   # using FullSanitizer as it is the most strict
   SANITIZER ||= Rails::Html::FullSanitizer.new
-
-  # sanitizes a page param into an integer.  Will default to 1 if the value
-  # is nil or otherwise can't be read
-  def self.sanitize_page_param(page_param)
-    page_num = 1
-    parsed_num = page_param.to_i
-    if (parsed_num > 0)
-      page_num = parsed_num
-    end
-    page_num
-  end
-
-  # safely determine min/max bounds of an array, accounting for NaN value
-  def self.get_minmax(values_array)
-    begin
-      values_array.minmax
-    rescue TypeError, ArgumentError
-      values_array.dup.reject!(&:nan?).minmax
-    end
-  end
 
   def self.get_selected_annotation(params, study, cluster)
     selector = params[:annotation].nil? ? params[:gene_set_annotation] : params[:annotation]
@@ -60,8 +40,6 @@
     annotation
   end
 
-<<<<<<< HEAD
-=======
   def self.get_cluster_group(params, study)
     # determine which URL param to use for selection
     selector = params[:cluster].nil? ? params[:gene_set_cluster] : params[:cluster]
@@ -92,7 +70,6 @@
     end
   end
 
->>>>>>> c75d269a
   # safely strip unsafe characters and encode search parameters for query/rendering
   # strips out unsafe characters that break rendering notices/modals
   def self.sanitize_search_terms(terms)
