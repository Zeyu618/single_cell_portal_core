--- conflicted
+++ resolved
@@ -338,12 +338,11 @@
     initialized ? "<small data-toggle='tooltip' title='Visualizations are enabled'><span class='fas fa-fw fa-eye text-success'></span></small>".html_safe : "<small data-toggle='tooltip' title='Visualizations are disabled'><span class='fas fa-fw fa-eye text-danger'></span></small>".html_safe
   end
 
-<<<<<<< HEAD
   # convert an email address into string that can be used as a DOM element id
   def email_as_id(email)
     email.gsub(/[@\.]/, '-')
   end
-=======
+  
 	# Return an access token for viewing GCS objects client side, depending on study privacy
 	# Context: https://github.com/broadinstitute/single_cell_portal_core/pull/239
 	def get_read_access_token(study, user)
@@ -353,21 +352,6 @@
       user.valid_access_token[:access_token]
     end
 	end
->>>>>>> 90d04d80
-
-  # Return an access token for viewing GCS objects client side, depending on study privacy
-  # Context: https://github.com/broadinstitute/single_cell_portal_core/pull/239
-  def get_read_access_token(study, user)
-    if user.present?
-      if study.public? && Study.read_only_firecloud_client.present?
-        Study.read_only_firecloud_client.valid_access_token["access_token"]
-      else
-        user.valid_access_token[:access_token]
-      end
-    else
-      nil
-    end
-  end
 
   def pluralize_without_count(count, noun, text=nil)
     count.to_i == 1 ? "#{noun}#{text}" : "#{noun.pluralize}#{text}"
