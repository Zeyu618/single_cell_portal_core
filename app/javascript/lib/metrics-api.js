--- conflicted
+++ resolved
@@ -28,11 +28,7 @@
   production: 'https://terra-bard-prod.appspot.com'
 }
 
-<<<<<<< HEAD
 const pendingEvents = []
-=======
-let pendingEvents = []
->>>>>>> eb3484a9
 
 let bardDomain = ''
 const env = getSCPContext().environment
@@ -279,7 +275,6 @@
 }
 
 /**
-<<<<<<< HEAD
  Initializes an event to log later (usually on completion of an async process)
  Handles measuring duration of the event.
  @param {String} name: the name of the event
@@ -302,28 +297,11 @@
 ) {
   startTime = startTime ? startTime : performance.now()
   startTime = Math.round(startTime)
-=======
- * Initializes an event to be logged later (usually on completion of an async process)
- * handles measuring the performance time of the event from initialization to completion
- * @param {String} name: the name of the event
- * @param {} props: the props to pass along with the event.  Note that this function automatically handles
- *   computing and adding 'perfTime' properties to the event props
- * @param {String} completionTriggerPrefix: The prefix of an event on whose occurence this event should be automatically completed
-     e.g. 'plot:' to complete the event automatically once a plot is finished rendering
- * @param {Double} startTime: if specified, the time the event should be measured from (useful if the event should be measured
-     from page load, rather than the event initialization)
-
- * @return the pending event object, which has a complete() function for manually firing the log event
- */
-export function startPendingEvent(name, props={}, completionTriggerPrefix, startTime) {
-  startTime = startTime ? startTime : performance.now()
->>>>>>> eb3484a9
   const pendingEvent = {
     name,
     props,
     completionTriggerPrefix,
     startTime,
-<<<<<<< HEAD
     complete: triggerEventProps => {
       const perfTime = performance.now() - startTime
       props.perfTime = perfTime
@@ -338,35 +316,17 @@
       }
       log(name, props)
       _remove(pendingEvents, { name })
-=======
-    complete: (triggerEventProps) => {
-      let perfTime = performance.now() - startTime
-      props.perfTime = perfTime
-      if (triggerEventProps && triggerEventProps.perfTime) {
-        // For now we just assume that triggered events always have a backend and frontend component
-        // and naively measure the backend time as (totalTime - frontendTime)
-        props['perfTime:frontend'] = triggerEventProps.perfTime
-        props['perfTime:backend'] = perfTime - triggerEventProps.perfTime
-      }
-      log(name, props)
-      _remove(pendingEvents, { name: name })
->>>>>>> eb3484a9
     }
   }
   pendingEvents.push(pendingEvent)
   return pendingEvent
 }
 
-<<<<<<< HEAD
 /** Checks for events that are awaiting to be logged */
 function checkForTriggeredPendingEvent(name, props) {
   const matchedPendingEvent = _find(pendingEvents, ce => {
     name.startsWith(ce.completionTriggerPrefix)
   })
-=======
-function checkForTriggeredPendingEvent(name, props) {
-  const matchedPendingEvent = _find(pendingEvents, ce => name.startsWith(ce.completionTriggerPrefix))
->>>>>>> eb3484a9
   if (matchedPendingEvent) {
     matchedPendingEvent.complete(props)
   }
