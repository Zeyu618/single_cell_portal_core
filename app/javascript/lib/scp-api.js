/* eslint-disable */
/**
 * @fileoverview JavaScript client for Single Cell Portal REST API
 *
 * Succinct, well-documented SCP API wrappers, also enabling easy mocks
 *
 * API docs: https://singlecell.broadinstitute.org/single_cell/api
 */
import camelcaseKeys from 'camelcase-keys';

const defaultBasePath = '/single_cell/api/v1';

let defaultInit = {
  method: 'GET',
  headers: {
    'Content-Type': 'application/json',
    'Accept': 'application/json'
  }
}

/**
 * Get a one-time authorization code for download, and its lifetime in seconds
 *
 * TODO:
 * - Update API to use "expires_in" instead of "time_interval", for understandability
 *
 * Docs: https:///singlecell.broadinstitute.org/single_cell/api/swagger_docs/v1#!/Search/search_auth_code_path
 *
 * @param {Boolean} mock Whether to use mock data.  Helps development, tests.
 * @returns {Promise} Promise object described in "Example return" above
 *
 * @example
 *
 * // returns {authCode: 123456, timeInterval: 1800}
 * fetchAuthCode(true)
 */
export async function fetchAuthCode(mock=false) {
  let init = defaultInit;
  if (mock === false && globalMock === false) {
    const customHeaders = Object.assign(defaultInit.headers, {
      'Authorization': 'Bearer ' + window.SCP.userAccessToken
    });
    init = {
      method: 'POST',
      headers: customHeaders
    }
  }
  return await scpApi('/search/auth_code', init, mock);
}

/**
 * Returns a list of all available search facets, including default filter values
 *
 * Docs: https:///singlecell.broadinstitute.org/single_cell/api/swagger_docs/v1#!/Search/search_facets_path
 *
 * @param {Boolean} mock Whether to use mock data.  Helps development, tests.
 * @returns {Promise} Promise object containing camel-cased data from API
 */
export async function fetchFacets(mock=false) {
  let init = defaultInit;
  return await scpApi('/search/facets', defaultInit, mock);
}

// If true, returns mock data for all API responses.  Only for dev.
let globalMock = false;

/**
 * Sets flag on whether to use mock data for all API responses.
 *
 * This method is useful for tests and certain development scenarios,
 * e.g. when evolving a new API or to work around occasional API blockers.
 *
 * @param {Boolean} flag Whether to use mock data for all API responses
 */
export function setGlobalMockFlag(flag) {
  globalMock = flag;
}

// Modifiable in setMockOrigin, used in unit tests
let mockOrigin = '';

/**
 * Sets origin (e.g. http://localhost:3000) for mocked SCP API URLs
 *
 * This enables mock data to be used from Jest tests
 *
 * @param {Boolean} origin Origin (e.g. http://localhost:3000) for mocked SCP API URLs
 */
export function setMockOrigin(origin) {
  mockOrigin = origin;
}

/**
 * Returns a list of matching filters for a given facet
 *
 * Docs: https:///singlecell.broadinstitute.org/single_cell/api/swagger_docs/v1#!/Search/search_facet_filters_path
 *
 * @param {String} facet Identifier of facet
 * @param {String} query User-supplied query string
 * @param {Boolean} mock Whether to use mock data.  Helps development, tests.
 * @returns {Promise} Promise object containing camel-cased data from API
 *
 * @example
 *
 * // returns Promise for mock JSON in /mock_data/facet_filters_disease_tuberculosis.json
 * fetchFacetFilters('disease', 'tuberculosis', true);
 *
 * // returns Promise for live JSON as shown example from "Docs" link above (but camel-cased)
 * fetchFacetFilters('disease', 'tuberculosis');
 */
export async function fetchFacetFilters(facet, query, mock=false) {

  let queryString = `?facet=${facet}&query=${query}`;
  if (mock || globalMock) {
    queryString = `_${facet}_${query}`;
  }

  const pathAndQueryString = `/search/facet_filters${queryString}`

  return await scpApi(pathAndQueryString, defaultInit, mock);
}

/**
 * Returns a list of matching studies given a keyword and facets
 *
 * Docs: https:///singlecell.broadinstitute.org/single_cell/api/swagger_docs/v1#!/Search/search_facet_filters_path
 *
 * @param {type} Type of query to perform (study- or cell-based)
 * @param {terms} User-supplied query string
 * @param {facets} User-supplied list facets and filters
 * @returns {Promise} Promise object containing camel-cased data from API
 *
 * @example
 *
 * fetchSearch('study', 'tuberculosis');
 */
export async function fetchSearch(type, terms, facets, mock=false){
  // Needs to be edited to include facets
  const searchPathAndQueryString = `/search?type=${type}&terms=${terms}`
  return await scpApi(searchPathAndQueryString, defaultInit, mock);
}

/**
 * Client for SCP REST API.  Less fetch boilerplate, easier mocks.
 *
 * @param {String} path | Relative path for API endpoint, e.g. /search/auth_code
 * @param {Object} init | Object for settings, just like standard fetch `init`
 * @param {Boolean} mock | Whether to use mock data.  Helps development, tests.
 */
export default async function scpApi(path, init, mock=false) {
<<<<<<< HEAD
  console.log(path)
  console.log(init)
=======
>>>>>>> 28bfe02b
  if (globalMock) mock = true;
  const basePath = (mock || globalMock) ? mockOrigin + '/mock_data' : defaultBasePath;
  let fullPath = basePath + path;
  if (mock) fullPath += '.json'; // e.g. /mock_data/search/auth_code.json

  const response = await fetch(fullPath, init);
  const json = await response.json();

  // Converts API's snake_case to JS-preferrable camelCase,
  // for easy destructuring assignment.
  return camelcaseKeys(json);
}<|MERGE_RESOLUTION|>--- conflicted
+++ resolved
@@ -148,11 +148,6 @@
  * @param {Boolean} mock | Whether to use mock data.  Helps development, tests.
  */
 export default async function scpApi(path, init, mock=false) {
-<<<<<<< HEAD
-  console.log(path)
-  console.log(init)
-=======
->>>>>>> 28bfe02b
   if (globalMock) mock = true;
   const basePath = (mock || globalMock) ? mockOrigin + '/mock_data' : defaultBasePath;
   let fullPath = basePath + path;
