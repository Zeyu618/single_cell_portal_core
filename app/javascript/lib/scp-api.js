--- conflicted
+++ resolved
@@ -251,11 +251,7 @@
 }) {
   const apiUrl = fetchClusterUrl({
     studyAccession, cluster, annotation, subsample,
-<<<<<<< HEAD
     consensus, genes, isAnnotatedScatter, isCorrelatedScatter, fields
-=======
-    consensus, genes, isAnnotatedScatter, fields
->>>>>>> 71f9eeee
   })
   // don't camelcase the keys since those can be cluster names,
   // so send false for the 4th argument
