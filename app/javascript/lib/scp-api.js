/**
 * @fileoverview JavaScript client for Single Cell Portal REST API
 *
 * Succinct, well-documented SCP API wrappers, also enabling easy mocks
 *
 * API docs: https://singlecell.broadinstitute.org/single_cell/api
 */
import React from 'react'
import camelcaseKeys from 'camelcase-keys'
import _compact from 'lodash/compact'
import * as queryString from 'query-string'

import { getAccessToken } from 'providers/UserProvider'
import {
  logSearch, logDownloadAuthorization, logCreateUserAnnotation,
  mapFiltersForLogging
} from './scp-api-metrics'
import { showMessage } from 'lib/MessageModal'

// If true, returns mock data for all API responses.  Only for dev.
let globalMock = false

const defaultBasePath = '/single_cell/api/v1'

// value used to separate facet entries in query string params
export const FACET_DELIMITER = ';'
// value used to separate filter values for a facet in query string params
export const FILTER_DELIMITER = '|'

/** Get default `init` object for SCP API fetches */
export function defaultInit() {
  const headers = {
    'Content-Type': 'application/json',
    'Accept': 'application/json'
  }
  // accessToken is a blank string when not signed in
  if (getAccessToken() !== '') {
    headers['Authorization'] = `Bearer ${getAccessToken()}`
  }
  return {
    method: 'GET',
    headers
  }
}

/** convert a gene param string to an array of individual gene names */
export function geneParamToArray(genes) {
  return genes ? genes.split(',') : []
}

/** convert a gene array to a gene param string */
export function geneArrayToParam(genes) {
  return genes ? genes.join(',') : ''
}


/** Configure an `init` for `fetch` to use POST, and respect any mocking  */
function defaultPostInit(mock=false) {
  let init = defaultInit
  if (mock === false && globalMock === false) {
    init = Object.assign({}, defaultInit(), {
      method: 'POST'
    })
  }

  return init
}

/**
 * Create and return a one-time authorization code for download
 *
 * TODO:
 * - Update API to use "expires_in" instead of "time_interval"
 *
 * Docs: https:///singlecell.broadinstitute.org/single_cell/api/swagger_docs/v1#!/Search/search_auth_code_path
 *
 * @param {Boolean} mock If using mock data.  Helps development, tests.
 * @returns {Promise} Promise object described in "Example return" above
 *
 * @example
 *
 * // returns {authCode: 123456, timeInterval: 1800}
 * fetchAuthCode(true)
 */
export async function fetchAuthCode(fileIds, azulFiles, mock=false) {
  const init = defaultPostInit(mock)
  init.body = JSON.stringify({
    file_ids: fileIds,
    azul_files: azulFiles
  })
  const [authCode, perfTimes] = await scpApi('/bulk_download/auth_code', init, mock)

  logDownloadAuthorization(perfTimes)

  return authCode
}

/**
* Create user annotation
*
* A "user annotation" is a named object of arrays.  Each item has a label
* (`name`) and cell names (`values`).  Signed-in users can create these
* custom annotations in the Explore tab of the Study Overview page.
*
* See user-annotations.js for more context.
*
* @param {String} studyAccession Study accession, e.g. SCP123
* @param {String} cluster Name of cluster, as defined at upload
* @param {String} annotation Full annotation name, e.g. "CLUSTER--group--study"
* @param {String} subsample Subsampling threshold, e.g. 10000
* @param {String} userAnnotationName Name of new annotation
* @param {Object} selections User selections for new annotation.
*    Each selection has a label (`name`) and list of cell names (`values`).
*    See `prepareForApi` in `user-annotations.js` for details.
*/
export async function createUserAnnotation(
  studyAccession, cluster, annotation, subsample,
  userAnnotationName, selections, mock=false
) {
  const init = defaultPostInit(mock)

  init.body = JSON.stringify({
    name: userAnnotationName,
    user_data_arrays_attributes: selections,
    cluster, annotation, subsample
  })

  const apiUrl = `/studies/${studyAccession}/user_annotations`

  const [response] = await scpApi(apiUrl, init, mock)

  // Parse JSON of successful response
  const message = response.message
  const annotations = response.annotations
  const newAnnotations = response.annotationList

  logCreateUserAnnotation()

  return { message, annotations, newAnnotations }
}

/**
 * Returns list of all available search facets, including default filter values
 *
 * Docs: https:///singlecell.broadinstitute.org/single_cell/api/swagger_docs/v1#!/Search/search_facets_path
 *
 * @param {Boolean} mock If using mock data.  Helps development, tests.
 * @returns {Promise} Promise object containing camel-cased data from API
 */
export async function fetchFacets(mock=false) {
  let path = '/search/facets'
  const brandingGroup = getBrandingGroup()
  if (brandingGroup) {
    path = `${path}?scpbr=${brandingGroup}`
  }

  const [facets] = await scpApi(path, defaultInit(), mock)

  mapFiltersForLogging(facets, true)

  return facets
}

/**
 * Sets flag on If using mock data for all API responses.
 *
 * This method is useful for tests and certain development scenarios,
 * e.g. when evolving a new API or to work around occasional API blockers.
 *
 * @param {Boolean} flag If using mock data for all API responses
 */
export function setGlobalMockFlag(flag) {
  globalMock = flag
}

// Modifiable in setMockOrigin, used in unit tests
let mockOrigin = ''

/**
 * Sets origin (e.g. http://localhost:3000) for mocked SCP API URLs
 *
 * This enables mock data to be used from Jest tests
 *
 * @param {Boolean} origin Origin (e.g. http://localhost:3000) for mocked SCP API URLs
 */
export function setMockOrigin(origin) {
  mockOrigin = origin
}

/** Constructs and encodes URL parameters; omits those with no value */
export function stringifyQuery(paramObj, sort) {
  // Usage and API: https://github.com/sindresorhus/query-string#usage
  const options = { skipEmptyString: true, skipNull: true, sort }
  const stringified = queryString.stringify(paramObj, options)
  return `?${stringified}`
}

/**
 * Returns initial content for the upload file wizard
 *
 * @param {String} studyAccession Study accession
*/
<<<<<<< HEAD
export async function fetchStudyFileInfo(studyAccession, includeOptions=true, mock=false) {
  let apiUrl = `/studies/${studyAccession}/file_info`
  if (includeOptions) {
    apiUrl += '?include_options=true'
  }
  const [exploreInit] = await scpApi(apiUrl, defaultInit(), mock, false)
  return exploreInit
=======
export async function fetchStudyFileInfo(studyAccession, mock=false) {
  const apiUrl = `/studies/${studyAccession}/file_info`
  const [response] = await scpApi(apiUrl, defaultInit(), mock, false)
  return response
>>>>>>> bd944e91
}

/**
 * Creates a new study file
 *
 * @param {String} studyAccession study accession
 * @param {FormData} studyFileData html FormData object with the file data
*/
export async function createStudyFile({
  studyAccession,
  studyFileData,
  isChunked=false,
  chunkStart,
  chunkEnd,
  fileSize,
  onProgress,
  mock=false,
  requestCanceller
}) {
  const apiUrl = `/studies/${studyAccession}/study_files`
  const init = Object.assign({}, defaultInit(), {
    method: 'POST',
    body: studyFileData
  })

  setFileFormHeaders(init.headers, isChunked, chunkStart, chunkEnd, fileSize)
  return await scpApiXmlHttp({ apiUrl, init, formData: studyFileData, onProgress, requestCanceller })
}

/** Adds a content range header if needed */
function setFileFormHeaders(headers, isChunked, chunkStart, chunkEnd, fileSize) {
  // we want the browser to auto-set the content type with the right form boundaries
  // see https://stackoverflow.com/questions/36067767/how-do-i-upload-a-file-with-the-js-fetch-api
  delete headers['Content-Type']
  if (isChunked) {
    headers['Content-Range'] = `bytes ${chunkStart}-${chunkEnd-1}/${fileSize}`
  }
}


/**
 * Updates a study file
 *
 * @param {String} studyAccession study accession
 * @param {String} studyFileId Study file id
 * @param {FormData} studyFileData html FormData object with the file data
*/
export async function updateStudyFile({
  studyAccession,
  studyFileId,
  studyFileData,
  isChunked=false,
  chunkStart,
  chunkEnd,
  fileSize,
  onProgress,
  requestCanceller,
  mock=false
}) {
  const apiUrl = `/studies/${studyAccession}/study_files/${studyFileId}`
  const init = Object.assign({}, defaultInit(), {
    method: 'PATCH'
  })
  setFileFormHeaders(init.headers, isChunked, chunkStart, chunkEnd, fileSize)
  return await scpApiXmlHttp({ apiUrl, init, formData: studyFileData, onProgress, requestCanceller })
}

/**
 * Updates a study file
 *
 * @param {String} studyAccession study accession
 * @param {String} studyFileId Study file id
 * @param {FormData} studyFileData html FormData object with the file data
*/
export async function sendStudyFileChunk({
  studyAccession,
  studyFileId,
  studyFileData,
  chunkStart,
  chunkEnd,
  fileSize,
  onProgress,
  requestCanceller,
  mock=false
}) {
  const apiUrl = `/studies/${studyAccession}/study_files/${studyFileId}/chunk`
  const init = Object.assign({}, defaultInit(), {
    method: 'PATCH',
    body: studyFileData
  })
  setFileFormHeaders(init.headers, true, chunkStart, chunkEnd, fileSize)
  return await scpApiXmlHttp({ apiUrl, init, formData: studyFileData, onProgress, requestCanceller })
}

/**
 * Deletes the given file
 *
 * @param {String} studyAccession Study accession
 * @param {fileId} the guid of the file to delete
*/
export async function deleteStudyFile(studyAccession, fileId, mock=false) {
  const apiUrl = `/studies/${studyAccession}/study_files/${fileId}`
  const init = Object.assign({}, defaultInit(), {
    method: 'DELETE'
  })
  const [response] = await scpApi(apiUrl, init, mock, false)
  return response
}


/**
 * Fetches a given resource from a GCP bucket -- this handles adding the
 * appropriate SCP readonly bearer token, and using the Google API URL that allows CORS
 *
 * @param {String} bucketName bucket name
 * @param {String} fileName file name
*/
export async function fetchBucketFile(bucketName, fileName, mock=false) {
  const init = {
    method: 'GET',
    headers: {
      Authorization: `Bearer ${window.SCP.readOnlyToken}`
    }
  }
  const url = `https://storage.googleapis.com/download/storage/v1/b/${bucketName}/o/${fileName}?alt=media`

  const response = await fetch(url, init).catch(error => error)

  return response
}


/**
 * Returns initial content for the "Explore" tab in Study Overview
 *
 * @param {String} studyAccession Study accession
*/
export async function fetchExplore(studyAccession, mock=false) {
  const apiUrl = `/studies/${studyAccession}/explore`
  const [response] =
    await scpApi(apiUrl, defaultInit(), mock, false)

  return response
}

/**
 * Returns user-specific information about a study (e.g. user annotations, permissions.)
 *
 * @param {String} studyAccession Study accession
*/
export async function fetchStudyUserInfo(studyAccession, mock=false) {
  const apiUrl = `/studies/${studyAccession}/explore/study_user_info`
  const [response] =
    await scpApi(apiUrl, defaultInit(), mock, false)

  return response
}


/**
* Returns bam file information for the study, suitable for passing to IGV
*
* @param {String} studyAccession Study accession
*/
export async function fetchBamFileInfo(studyAccession, mock=false) {
  const apiUrl = `/studies/${studyAccession}/explore/bam_file_info`
  const [exploreInit] =
    await scpApi(apiUrl, defaultInit(), mock, false)
  return exploreInit
}

/**
 * Get all cluster info and annotations for a study
 *
 * See definition: app/controllers/api/v1/visualization/explore_controller.rb
 *
 * @param {String} studyAccession Study accession
 * @param {Boolean} mock
 */
export async function fetchClusterOptions(studyAccession, mock=false) {
  const apiUrl = `/studies/${studyAccession}/explore/cluster_options`
  const [values] = await scpApi(apiUrl, defaultInit(), mock, false)
  return values
}

/**
 * Get all annotations for a study
 *
 * See definition: app/controllers/api/v1/visualization/annotations_controller.rb
 *
 * @param {String} studyAccession Study accession
 * @param {Boolean} mock
 */
export async function fetchAnnotationOptions(studyAccession, mock=false) {
  const apiUrl = `/studies/${studyAccession}/annotations`
  const [values] = await scpApi(apiUrl, defaultInit(), mock, false)
  return values
}


/**
 * Returns an object with scatter plot data for a cluster in a study
 *
 * See definition: app/controllers/api/v1/visualization/clusters_controller.rb
 *
 * @param {String} studyAccession Study accession
 * @param {String} cluster Name of cluster, as defined at upload
 * @param {String} annotation Full annotation name,
     e.g. "CLUSTER--group--study", or object with name,type, and scope properties
 * @param {String} subsample Subsampling threshold, e.g. 10000
 * @param {String} consensus Statistic to use for consensus, e.g. "mean"
 * @param {Boolean} isAnnotatedScatter If showing "Annotated scatter" plot.
 *                  Only applies for numeric (not group) annotations.
 * @param {Boolean} mock If using mock data.  Helps development, tests.
 *
 * Example:
 * https://localhost:3000/single_cell/api/v1/studies/SCP56/clusters/
 *   Coordinates_Major_cell_types.txt?annotation_name=CLUSTER&annotation_type=group&annotation_scope=study
 *
 * If changing URL query string parameters here, then also change them for
 * `full_params` and `default_params` in `cluster_cache_service.rb`.
 */
export async function fetchCluster({
  studyAccession, cluster, annotation, subsample, consensus, genes=null,
  isAnnotatedScatter=null, isCorrelatedScatter=null, fields=[], mock=false
}) {
  const apiUrl = fetchClusterUrl({
    studyAccession, cluster, annotation, subsample,
    consensus, genes, isAnnotatedScatter, isCorrelatedScatter, fields
  })
  // don't camelcase the keys since those can be cluster names,
  // so send false for the 4th argument
  const [scatter, perfTimes] = await scpApi(apiUrl, defaultInit(), mock, false)

  return [scatter, perfTimes]
}

/** Helper function for returning a url for fetching cluster data.  See fetchCluster above for documentation */
export function fetchClusterUrl({
  studyAccession, cluster, annotation, subsample, consensus, genes=null,
  isAnnotatedScatter=null, isCorrelatedScatter=null, fields=[]
}) {
  // Digest full annotation name to enable easy validation in API
  let [annotName, annotType, annotScope] = [annotation.name, annotation.type, annotation.scope]
  if (annotName == undefined && annotation.length) {
    [annotName, annotType, annotScope] = annotation.split('--')
  }
  if (Array.isArray(genes)) {
    genes = genes.join(',')
  }
  // eslint-disable-next-line camelcase
  const is_annotated_scatter = isAnnotatedScatter ? true : ''
  // eslint-disable-next-line camelcase
  const is_correlated_scatter = isCorrelatedScatter ? true : ''
  const paramObj = {
    annotation_name: annotName,
    annotation_type: annotType,
    annotation_scope: annotScope,
    subsample,
    consensus,
    gene: genes,
    fields: fields.join(','),
    is_annotated_scatter,
    is_correlated_scatter
  }
  const params = stringifyQuery(paramObj)
  if (!cluster || cluster === '') {
    cluster = '_default'
  }
  return `/studies/${studyAccession}/clusters/${encodeURIComponent(cluster)}${params}`
}

/**
 * Returns an object with violin plot expression data for a gene in a study
 *
 * See definition: app/controllers/api/v1/visualization/expression_controller.rb
 *
 * @param {String} studyAccession Study accession
 * @param {(String|String[])} genes Gene name or array of gene names
 * @param {String} clusterName Name of cluster
 * @param {String} annotationName Name of annotation
 * @param {String} annotationType Type of annotation ("group" or "numeric")
 * @param {String} annotationName Scope of annotation ("study" or "cluster")
 * @param {String} subsample Subsampling threshold
 * @param {String} consensus method for multi-gene renders ('mean' or 'median')
 * @param {Boolean} mock If using mock data.  Helps development, tests.
 *
 */
export async function fetchExpressionViolin(
  studyAccession,
  genes,
  clusterName,
  annotationName,
  annotationType,
  annotationScope,
  subsample,
  consensus,
  mock=false
) {
  let geneString = genes
  if (Array.isArray(genes)) {
    geneString = genes.join(',')
  }
  const paramObj = {
    cluster: clusterName,
    annotation_name: annotationName,
    annotation_type: annotationType,
    annotation_scope: annotationScope,
    subsample,
    consensus,
    genes: geneString
  }
  const apiUrl = `/studies/${studyAccession}/expression/violin${stringifyQuery(paramObj)}`
  // don't camelcase the keys since those can be cluster names,
  // so send false for the 4th argument
  const [violin, perfTimes] = await scpApi(apiUrl, defaultInit(), mock, false)

  return [violin, perfTimes]
}

/** Get URL for a Morpheus-suitable annotation values file */
export function getAnnotationCellValuesURL(
  {
    studyAccession, cluster, annotationName, annotationScope, annotationType, mock=false
  }
) {
  const paramObj = {
    cluster,
    annotation_scope: annotationScope,
    annotation_type: annotationType
  }
  annotationName = annotationName ? annotationName : '_default'
  let apiUrl = `/studies/${studyAccession}/annotations/${encodeURIComponent(annotationName)}`
  apiUrl += `/cell_values${stringifyQuery(paramObj)}`
  return getFullUrl(apiUrl)
}

/** get URL for Morpheus-suitable annotation values file for a gene list */
export function getGeneListColsURL({ studyAccession, geneList }) {
  const apiUrl = `/studies/${studyAccession}/annotations/gene_lists/${encodeURIComponent(geneList)}`
  return getFullUrl(apiUrl)
}

/**
 * Returns an URL for fetching heatmap expression data for genes in a study
 *
 * A URL generator rather than a fetch function is provided as Morpheus needs a URL string
 *
 * @param {String} studyAccession study accession
 * @param {String} geneList: name of gene list to load (overrides cluster/annotation/subsample values)
 * @param {Array} genes List of gene names to get expression data for
 *
 */
export function getExpressionHeatmapURL({
  studyAccession, genes, cluster,
  annotation, subsample, heatmapRowCentering, geneList
}) {
  const paramObj = {
    cluster,
    annotation,
    subsample,
    genes: geneArrayToParam(genes),
    row_centered: heatmapRowCentering,
    gene_list: geneList
  }
  const path = `/studies/${studyAccession}/expression/heatmap${stringifyQuery(paramObj)}`
  return getFullUrl(path)
}

/** update a current user (such as setting their feature flags) */
export async function updateCurrentUser(updatedUser, mock=false) {
  const init = Object.assign({}, defaultInit(), {
    method: 'PATCH',
    body: JSON.stringify(updatedUser)
  })
  await scpApi('/current_user', init, mock, true)
}

/**
 * Returns a list of matching filters for a given facet
 *
 * Docs: https:///singlecell.broadinstitute.org/single_cell/api/swagger_docs/v1#!/Search/search_facet_filters_path
 *
 * @param {String} facet Identifier of facet
 * @param {String} query User-supplied query string
 * @param {Boolean} mock If using mock data.  Helps development, tests.
 * @returns {Promise} Promise object containing camel-cased data from API
 *
 * @example
 *
 * // returns Promise for mock JSON
 * // in /mock_data/facet_filters_disease_tuberculosis.json
 * fetchFacetFilters('disease', 'tuberculosis', true);
 *
 * // returns Promise for live JSON as shown example from
 * // "Docs" link above (but camel-cased)
 * fetchFacetFilters('disease', 'tuberculosis');
 */
export async function fetchFacetFilters(facet, query, mock=false) {
  let queryString = `?facet=${facet}&query=${query}`
  if (mock || globalMock) {
    queryString = `_${facet}_${query}`
  }

  const pathAndQueryString = `/search/facet_filters${queryString}`

  const [filters] = await scpApi(pathAndQueryString, defaultInit(), mock)
  mapFiltersForLogging(filters)

  return filters
}

/**
 *  Queries the bulk_download/summary API to retrieve a list of study and file information
 *
 * Docs:
 * https://singlecell.broadinstitute.org/single_cell/api/swagger_docs/v1#!/BulkDownload/bulk_download_summary_path
 *
 * @param {Array} accessions List of study accessions to preview download
 */
export async function fetchDownloadInfo(accessions, mock=false) {
  const queryString = `?accessions=${accessions}`
  const pathAndQueryString = `/bulk_download/summary/${queryString}`
  const [info] = await scpApi(pathAndQueryString, defaultInit(), mock)
  return info
}

/**
 *  Queries the bulk_download/summary API to retrieve a list of study and file information
 *
 * Docs:
 * https://singlecell.broadinstitute.org/single_cell/api/swagger_docs/v1#!/BulkDownload/bulk_download_summary_path
 *
 * @param {Array} accessions List of study accessions to preview download
 */
export async function fetchDrsInfo(drsIds, mock=false) {
  const init = defaultPostInit(mock)
  init.body = JSON.stringify({ drs_ids: drsIds })
  const [info] = await scpApi(`/bulk_download/drs_info/`, init, mock)
  return info
}

/**
 * Returns a list of matching studies given a keyword and facets
 *
 * Docs: https:///singlecell.broadinstitute.org/single_cell/api/swagger_docs/v1#!/Search/search
 *
 * @param {String} type Type of query to perform ("study" or "gene")
 * @param {Object} searchParams  Search parameters, including
 *   @param {String} terms Searched keywords
 *   @param {Object} facets Applied facets and filters
 *   @param {Integer} page Page in search results
 *   @param {String} order Results ordering field
 *   @param {String} preset_search Query preset (e.g. "covid19")
 * @param {Boolean} mock If using mock data
 * @returns {Promise} Promise object containing camel-cased data from API
 */
export async function fetchSearch(type, searchParams, mock=false) {
  const path = `/search?${buildSearchQueryString(type, searchParams)}`

  const [searchResults, perfTimes] = await scpApi(path, defaultInit(), mock)

  logSearch(type, searchParams, perfTimes)

  return searchResults
}

/**
  * Constructs query string used for /search REST API endpoint
  * auto-appends the branding group if one exists
  */
export function buildSearchQueryString(type, searchParams) {
  const facetsParam = buildFacetQueryString(searchParams.facets)

  const params = ['page', 'order', 'terms', 'preset', 'genes', 'genePage']
  let otherParamString = params.map(param => {
    return searchParams[param] ? `&${param}=${searchParams[param]}` : ''
  }).join('')
  otherParamString = otherParamString.replace('preset=', 'preset_search=')

  let brandingGroupParam = ''
  const brandingGroup = getBrandingGroup()
  if (brandingGroup) {
    brandingGroupParam = `&scpbr=${brandingGroup}`
  }

  return `type=${type}${otherParamString}${facetsParam}${brandingGroupParam}`
}

/** Serializes "facets" URL parameter for /search API endpoint */
function buildFacetQueryString(facets) {
  if (!facets || !Object.keys(facets).length) {
    return ''
  }
  const rawURL = _compact(Object.keys(facets).map(facetId => {
    if (facets[facetId].length) {
      return `${facetId}:${facets[facetId].join(FILTER_DELIMITER)}`
    }
  })).join(FACET_DELIMITER)
  // encodeURIComponent needed for the + , : characters
  return `&facets=${encodeURIComponent(rawURL)}`
}

/** Deserializes "facets" URL parameter into facets object */
export function buildFacetsFromQueryString(facetsParamString) {
  const facets = {}
  if (facetsParamString) {
    facetsParamString.split(';').forEach(facetString => {
      const facetArray = facetString.split(':')
      facets[facetArray[0]] = facetArray[1].split(FILTER_DELIMITER)
    })
  }
  return facets
}

/** returns the current branding group as specified by the url  */
export function getBrandingGroup() {
  const queryParams = queryString.parse(window.location.search)
  return queryParams.scpbr
}

/** Get full URL for a given including any extension (or a mocked URL) */
export function getFullUrl(path, mock=false) {
  if (globalMock) {
    mock = true
  }
  const basePath = (mock || globalMock) ? `${mockOrigin}/mock_data` : defaultBasePath
  let fullPath = basePath + path
  if (mock) {
    fullPath += '.json' // e.g. /mock_data/search/auth_code.json
  } else {
    fullPath = `${location.origin}${fullPath}`
  }
  return fullPath
}

/**
 * Client for SCP REST API.  Less fetch boilerplate, easier mocks.
 *
 * @param {String} path Relative path for API endpoint, e.g. /search/auth_code
 * @param {Object} init Object for settings, just like standard fetch `init`
 * @param {Boolean} mock If using mock data.  Helps development, tests.
 */
export default async function scpApi(
  path, init, mock=false, camelCase=true, toJson=true
) {
  const url = getFullUrl(path, mock)

  const perfTimeStart = performance.now()

  const response = await fetch(url, init).catch(error => error)

  // Milliseconds taken to fetch data from API
  // Suboptimal, but retained until at least Q4 2021 for continuity.
  // Use `perfTime:full` for closest measure of user-perceived duration.
  const legacyBackendTime = performance.now() - perfTimeStart

  const perfTimes = {
    url,
    legacyBackend: legacyBackendTime
  }

  if (response.ok) {
    if (toJson && response.status !== 204) {
      const jsonPerfTimeStart = performance.now()
      const json = await response.json()
      perfTimes.parse = performance.now() - jsonPerfTimeStart
      // Converts API's snake_case to JS-preferrable camelCase,
      // for easy destructuring assignment.
      if (camelCase) {
        return [camelcaseKeys(json), perfTimes, true]
      } else {
        return [json, perfTimes, true]
      }
    } else {
      return [response, perfTimes, true]
    }
  } else if (response.status === 401 || response.status === 403) {
    showMessage(
      <div>
        Authentication failed<br/>
        Your session may have timed out. Please sign in again.<br/><br/>
      </div>,
      'api-auth-failure',
      {
        source: 'api',
        url,
        isError: true,
        messageType: 'error-client',
        statusCode: response.status
      }
    )
    throw new Error(`Authentication error: ${response.status}`)
  }
  if (toJson) {
    const json = await response.json()
    if (Array.isArray(json.errors)) {
      throw new ApiError(json, response.status, path)
    } else {
      throw new Error(json.error || json.errors)
    }
  }
  throw new Error(response)
}

/** custom class for handling json-api style API errors */
class ApiError extends Error {
  /** get a new instance based on an already-parsed-to-json http response */
  constructor(jsonResponse, httpStatus, path) {
    const rawString = jsonResponse.errors.map(err => err.detail).join('.\n')
    const message = `API error calling ${path} (${httpStatus}): ${rawString}`
    super(message)
    this.errors = jsonResponse.errors
    this.path = path
    this.httpStatus = httpStatus
  }
}

/**
  * similar functionality to scpApi, but uses XMLHttpRequest to enable support for progress events.
  * fetch does not yet support them.
  * See https://stackoverflow.com/questions/35711724/upload-progress-indicators-for-fetch
  */
async function scpApiXmlHttp({ apiUrl, init, formData, onProgress, requestCanceller }) {
  const url = getFullUrl(apiUrl, false)
  return new Promise((resolve, reject) => {
    const request = new XMLHttpRequest()

    request.open(init.method, url)
    Object.keys(init.headers).forEach(key => {
      request.setRequestHeader(key, init.headers[key])
    })
    if (onProgress) {
      request.upload.addEventListener('progress', onProgress)
    }
    if (requestCanceller) {
      requestCanceller.request = request
    }
    request.onload = () => {
      if (request.status >= 200 && request.status < 300) {
        let response = {}
        if (request.status != 204) {
          response = JSON.parse(request.response)
        }
        resolve(response)
      } else if (request.status === 401 || request.status === 403) {
        reject('Authorization failed. You may need to sign in again')
      } else {
        reject(JSON.parse(request.response).error)
      }
    }
    request.onerror = () => {
      reject(request.statusText)
    }
    request.send(formData)
  })
}

/** class to enable cancelling of XMLHttpRequests that are otherwise abstracted away behind promises */
export class RequestCanceller {
  request = null

  fileId = null

  wasCancelled = false

  /** makes a new RequestCanceller, that holds the fileId of the file corresponding to the request */
  constructor(fileId) {
    this.fileId = fileId
  }

  /** if there is a request, abort it */
  cancel() {
    if (this.request) {
      this.request.abort()
      this.wasCancelled = true
    }
  }
}<|MERGE_RESOLUTION|>--- conflicted
+++ resolved
@@ -200,20 +200,13 @@
  *
  * @param {String} studyAccession Study accession
 */
-<<<<<<< HEAD
 export async function fetchStudyFileInfo(studyAccession, includeOptions=true, mock=false) {
   let apiUrl = `/studies/${studyAccession}/file_info`
   if (includeOptions) {
     apiUrl += '?include_options=true'
   }
-  const [exploreInit] = await scpApi(apiUrl, defaultInit(), mock, false)
-  return exploreInit
-=======
-export async function fetchStudyFileInfo(studyAccession, mock=false) {
-  const apiUrl = `/studies/${studyAccession}/file_info`
   const [response] = await scpApi(apiUrl, defaultInit(), mock, false)
   return response
->>>>>>> bd944e91
 }
 
 /**
