/**
 * @fileoverview JavaScript client for Single Cell Portal REST API
 *
 * Succinct, well-documented SCP API wrappers, also enabling easy mocks
 *
 * API docs: https://singlecell.broadinstitute.org/single_cell/api
 */

import camelcaseKeys from 'camelcase-keys'
import _compact from 'lodash/compact'

import { accessToken } from './../components/UserProvider'
<<<<<<< HEAD
import { logSearch, logFilterSearch } from './metrics-api'
=======

// If true, returns mock data for all API responses.  Only for dev.
let globalMock = false
>>>>>>> 879f1a6f

const defaultBasePath = '/single_cell/api/v1'

const defaultInit = {
  method: 'GET',
  headers: {
    'Content-Type': 'application/json',
    'Accept': 'application/json'
  }
}

if (
  accessToken !== '' // accessToken is a blank string when not signed in
) {
  defaultInit.headers = Object.assign(defaultInit.headers, {
    'Authorization': `Bearer ${accessToken}`
  })
}

/**
 * Get a one-time authorization code for download, and its lifetime in seconds
 *
 * TODO:
 * - Update API to use "expires_in" instead of "time_interval"
 *
 * Docs: https:///singlecell.broadinstitute.org/single_cell/api/swagger_docs/v1#!/Search/search_auth_code_path
 *
 * @param {Boolean} mock Whether to use mock data.  Helps development, tests.
 * @returns {Promise} Promise object described in "Example return" above
 *
 * @example
 *
 * // returns {authCode: 123456, timeInterval: 1800}
 * fetchAuthCode(true)
 */
export async function fetchAuthCode(mock=false) {
  let init = defaultInit
  if (mock === false && globalMock === false) {
<<<<<<< HEAD
    const customHeaders = Object.assign(defaultInit.headers, {
      'Authorization': `Bearer ${accessToken}`
    })
=======
>>>>>>> 879f1a6f
    init = {
      method: 'POST'
    }
  }
  return await scpApi('/search/auth_code', init, mock)
}

/**
 * Returns list of all available search facets, including default filter values
 *
 * Docs: https:///singlecell.broadinstitute.org/single_cell/api/swagger_docs/v1#!/Search/search_facets_path
 *
 * @param {Boolean} mock Whether to use mock data.  Helps development, tests.
 * @returns {Promise} Promise object containing camel-cased data from API
 */
export async function fetchFacets(mock=false) {
  return await scpApi('/search/facets', defaultInit, mock)
}

/**
 * Sets flag on whether to use mock data for all API responses.
 *
 * This method is useful for tests and certain development scenarios,
 * e.g. when evolving a new API or to work around occasional API blockers.
 *
 * @param {Boolean} flag Whether to use mock data for all API responses
 */
export function setGlobalMockFlag(flag) {
  globalMock = flag
}

// Modifiable in setMockOrigin, used in unit tests
let mockOrigin = ''

/**
 * Sets origin (e.g. http://localhost:3000) for mocked SCP API URLs
 *
 * This enables mock data to be used from Jest tests
 *
 * @param {Boolean} origin Origin (e.g. http://localhost:3000) for mocked SCP API URLs
 */
export function setMockOrigin(origin) {
  mockOrigin = origin
}

/**
 * Returns a list of matching filters for a given facet
 *
 * Docs: https:///singlecell.broadinstitute.org/single_cell/api/swagger_docs/v1#!/Search/search_facet_filters_path
 *
 * @param {String} facet Identifier of facet
 * @param {String} query User-supplied query string
 * @param {Boolean} mock Whether to use mock data.  Helps development, tests.
 * @returns {Promise} Promise object containing camel-cased data from API
 *
 * @example
 *
 * // returns Promise for mock JSON
 * // in /mock_data/facet_filters_disease_tuberculosis.json
 * fetchFacetFilters('disease', 'tuberculosis', true);
 *
 * // returns Promise for live JSON as shown example from
 * // "Docs" link above (but camel-cased)
 * fetchFacetFilters('disease', 'tuberculosis');
 */
export async function fetchFacetFilters(facet, query, mock=false) {
  let queryString = `?facet=${facet}&query=${query}`
  if (mock || globalMock) {
    queryString = `_${facet}_${query}`
  }

  logFilterSearch(facet, query)

  const pathAndQueryString = `/search/facet_filters${queryString}`

  return await scpApi(pathAndQueryString, defaultInit, mock)
}

/**
 * Returns a list of matching studies given a keyword and facets
 *
 * Docs: https:///singlecell.broadinstitute.org/single_cell/api/swagger_docs/v1#!/Search/search_facet_filters_path
 *
 * @param {String} type Type of query to perform (study- or cell-based)
 * @param {String} terms User-supplied query string
 * @param {Object} facets User-supplied list facets and filters
 * @param {Integer} page User-supplied list facets and filters
 * @param {Object} trigger Event that triggered search; used for analytics
 * @param {Boolean} mock Whether to use mock data
 * @returns {Promise} Promise object containing camel-cased data from API
 *
 * @example
 *
 * fetchSearch('study', 'tuberculosis');
 */
export async function fetchSearch(
  type, terms, facets, page, trigger=null, mock=false
) {
  const path = `/search?${buildSearchQueryString(type, terms, facets, page)}`

  logSearch(type, terms, facets, page, trigger)

  return await scpApi(path, defaultInit, mock)
}

/**
 * Constructs query string used for /search REST API endpoint
 */
export function buildSearchQueryString(type, terms, facets, page) {
  const facetsParam = buildFacetQueryString(facets)
  const pageParam = page ? page : 1
  return `type=${type}&terms=${terms}&facets=${facetsParam}&page=${pageParam}`
}

/**
 * Serializes "facets" URL parameter for /search API endpoint
 */
function buildFacetQueryString(facets) {
  if (!facets || !Object.keys(facets).length) {
    return ''
  }
  const rawURL = _compact(Object.keys(facets).map(facetId => {
    if (facets[facetId].length) {
      return `${facetId}:${facets[facetId].join(',')}`
    }
  })).join('+')
  return encodeURIComponent(rawURL) // needed for the + , : characters
}

/**
 * Deserializes "facets" URL parameter into facets object
 */
export function buildFacetsFromQueryString(facetsParamString) {
  const facets = {}
  if (facetsParamString) {
    facetsParamString.split('+').forEach(facetString => {
      const facetArray = facetString.split(':')
      facets[facetArray[0]] = facetArray[1].split(',')
    })
  }
  return facets
}

/**
 * Client for SCP REST API.  Less fetch boilerplate, easier mocks.
 *
 * @param {String} path | Relative path for API endpoint, e.g. /search/auth_code
 * @param {Object} init | Object for settings, just like standard fetch `init`
 * @param {Boolean} mock | Whether to use mock data.  Helps development, tests.
 */
export default async function scpApi(path, init, mock=false) {
  if (globalMock) mock = true
  const basePath =
    (mock || globalMock) ? `${mockOrigin}/mock_data` : defaultBasePath
  let fullPath = basePath + path
  if (mock) fullPath += '.json' // e.g. /mock_data/search/auth_code.json

  const response = await fetch(fullPath, init)
  const json = await response.json()

  // Converts API's snake_case to JS-preferrable camelCase,
  // for easy destructuring assignment.
  return camelcaseKeys(json)
}<|MERGE_RESOLUTION|>--- conflicted
+++ resolved
@@ -10,13 +10,10 @@
 import _compact from 'lodash/compact'
 
 import { accessToken } from './../components/UserProvider'
-<<<<<<< HEAD
-import { logSearch, logFilterSearch } from './metrics-api'
-=======
+import { logFilterSearch, logSearch } from './metrics-api'
 
 // If true, returns mock data for all API responses.  Only for dev.
 let globalMock = false
->>>>>>> 879f1a6f
 
 const defaultBasePath = '/single_cell/api/v1'
 
@@ -55,12 +52,6 @@
 export async function fetchAuthCode(mock=false) {
   let init = defaultInit
   if (mock === false && globalMock === false) {
-<<<<<<< HEAD
-    const customHeaders = Object.assign(defaultInit.headers, {
-      'Authorization': `Bearer ${accessToken}`
-    })
-=======
->>>>>>> 879f1a6f
     init = {
       method: 'POST'
     }
