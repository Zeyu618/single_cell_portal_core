/**
* @fileoverview Validates Single Cell Portal files on the user's computer
*
* Where feasible, these functions and data structures align with those in
* Ingest Pipeline [1].  Such consistency across codebases eases QA, debugging,
* and overall maintainability.
*
* [1] E.g. https://github.com/broadinstitute/scp-ingest-pipeline/blob/development/ingest/validation/validate_metadata.py
*/

import { log } from 'lib/metrics-api'
import { readFileBytes } from './io'
import ChunkedLineReader from './chunked-line-reader'
import { PARSEABLE_TYPES } from 'components/upload/upload-utils'

<<<<<<< HEAD
=======
// from lib/assets/metadata_schemas/alexandria_convention_schema.json (which in turn is from scp-ingest-pipeline/schemas)
>>>>>>> ecc59590
export const REQUIRED_CONVENTION_COLUMNS = [
  'biosample_id',
  'disease',
  'disease__ontology_label',
  'donor_id',
  'library_preparation_protocol',
  'library_preparation_protocol__ontology_label',
  'organ',
  'organ__ontology_label',
  'sex',
  'species',
  'species__ontology_label'
]

/**
 * ParseException can be thrown when we encounter an error that prevents us from parsing the file further
 */
function ParseException(key, msg) {
  this.message = msg
  this.key = key
}

/**
 * Splits the line on a delimiter, and
 * removes leading and trailing white spaces and quotes from values
 */
export function parseLine(line, delimiter) {
  const splitLine = line.split(delimiter)
  const parsedLine = new Array(parseLine.length)
  for (let i = 0; i < splitLine.length; i++) {
    parsedLine[i] = splitLine[i].trim().replaceAll(/^"|"$/g, '')
  }
  return parsedLine
}

/**
 * Verify headers are unique and not empty
 */
function validateUnique(headers) {
  // eslint-disable-next-line max-len
  // Mirrors https://github.com/broadinstitute/scp-ingest-pipeline/blob/0b6289dd91f877e5921a871680602d776271217f/ingest/annotations.py#L233
  const issues = []
  const uniques = new Set(headers)

  // Are headers unique?
  if (uniques.size !== headers.length) {
    const seen = new Set()
    const duplicates = new Set()
    headers.forEach(header => {
      if (seen.has(header)) {duplicates.add(header)}
      seen.add(header)
    })

    const dupString = [...duplicates].join(', ')
    const msg = `Duplicate header names are not allowed: ${dupString}`
    issues.push(['error', 'format:cap:unique', msg])
  }

  // Are all headers non-empty?
  if (uniques.has('')) {
    const msg = 'Headers cannot contain empty values'
    issues.push(['error', 'format:cap:no-empty', msg])
  }

  return issues
}

/**
 * Helper function to verify first pair of headers is NAME or TYPE
 */
function validateKeyword(values, expectedValue) {
  const issues = []

  const ordinal = (expectedValue === 'NAME') ? 'First' : 'Second'
  const location = `${ordinal} row, first column`
  const value = values[0]
  const actual = `Your value was "${value}".`

  if (value.toUpperCase() === expectedValue) {
    if (value !== expectedValue) {
      const msg =
        `${location} should be ${expectedValue}. ${actual}`
      issues.push(['warn', 'format', msg])
    }
  } else {
    const msg =
      `${location} must be "${expectedValue}" (case insensitive). ${actual}`
    const logType = expectedValue.toLowerCase()
    issues.push(['error', `format:cap:${logType}`, msg])
  }

  return issues
}

/**
 * Verify second row starts with NAME (case-insensitive)
 */
function validateNameKeyword(headers) {
  // eslint-disable-next-line max-len
  // Mirrors https://github.com/broadinstitute/scp-ingest-pipeline/blob/0b6289dd91f877e5921a871680602d776271217f/ingest/annotations.py#L216
  return validateKeyword(headers, 'NAME')
}

/**
 * Verify second row starts with TYPE (case-insensitive)
 */
function validateTypeKeyword(annotTypes) {
  // eslint-disable-next-line max-len
  // Mirrors https://github.com/broadinstitute/scp-ingest-pipeline/blob/0b6289dd91f877e5921a871680602d776271217f/ingest/annotations.py#L258
  return validateKeyword(annotTypes, 'TYPE')
}

/**
 * Verify type annotations (second row) contain only "group" or "numeric"
 */
function validateGroupOrNumeric(annotTypes) {
  const issues = []
  const invalidTypes = []

  // Skip the TYPE keyword
  const types = annotTypes.slice(1)

  types.forEach(type => {
    if (!['group', 'numeric'].includes(type.toLowerCase())) {
      if (type === '') {
        // If the value is a blank space, store a higher visibility
        // string for error reporting
        invalidTypes.push('<empty value>')
      } else {
        invalidTypes.push(type)
      }
    }
  })

  if (invalidTypes.length > 0) {
    const badValues = `"${invalidTypes.join('", "')}"`
    const msg =
      'Second row, all columns after first must be "group" or "numeric". ' +
      `Your values included ${badValues}`

    issues.push(['error', 'format:cap:group-or-numeric', msg])
  }

  return issues
}

/**
 * Verify equal counts for headers and annotation types
 */
function validateEqualCount(headers, annotTypes) {
  const issues = []

  if (headers.length > annotTypes.length) {
    const msg =
      'First row must have same number of columns as second row. ' +
      `Your first row has ${headers.length} header columns and ` +
      `your second row has ${annotTypes.length} annotation type columns.`
    issues.push(['error', 'format:cap:count', msg])
  }

  return issues
}

/**
 * Verify "GENE" is present as the first column in the first row for an Expression Matrix file
 * # An "R formatted" file can:
        # Not have GENE in the header or
        # Have one less entry in the header than each successive row or
        # Have "" as the last value in header.
        if header[0].upper() != "GENE":
            next_line_length = len(row)
            if len(header) == next_line_length:
                last_value = header[-1]
                if last_value.isspace() or last_value == "":
                    return True, header[:-1]
            else:
                if (next_line_length - 1) == len(header):
                    return True, header
            return False, header[1:]
        else:
            return False, header[1:]
 */
function validateGeneInHeader(firstRowTable, firstFewRowsTable) {
  const issues = []

  if (firstRowTable[0][0].toUpperCase() !== 'GENE') {
    const headerLength = firstRowTable.length
    for (let i = 0; i < firstFewRowsTable.length - 1; i++) {
      const entry = firstFewRowsTable[i]
      if (entry.length - headerLength !== 1) {
        firstFewRowsTable.push(i)
      }

    }
    const msg = 'Dense matrices require the first value of the file to be "GENE". ' +
     `However, the first value for this file currently is "${firstRowTable[0][0]}".`
    issues.push(['error', 'format:cap:missing-gene-column', msg])
  }

  return issues
}

/**
 * Verify dense matrix column values and column numbers
 */
// function validateColumnNumberAndValues(parsedLine, isLastLine, dataObj) {
//   const issues = []
//   const rowsWithIncorrectColumnNumbers = []
//   const rowsWithNonNumericValues = []
//   // use the header row to determine the correct number of columns all rows should have
//   const correctNumberOfColumns = parsedLine.length

//   // skip the first row
//   for (let i = 1; i < parsedLine.length - 1; i++) {
//     const entry = parsedLine[i]
//     if (correctNumberOfColumns !== entry.length) {
//       rowsWithIncorrectColumnNumbers.push(i)
//     }
//     // skip first column
//     entry.shift()
//     if (entry.some(isNaN)) {
//       rowsWithNonNumericValues.push(i)
//     }
//   }

//   if (rowsWithIncorrectColumnNumbers.length > 0) {
//     const rowText = rowsWithIncorrectColumnNumbers.length > 1 ? 'rows' : 'row'
//     const msg = `All rows must have the same number of columns - ` +
//     `please ensure the number of columns for ${rowText}: ${rowsWithIncorrectColumnNumbers.join(', ')}, ` +
//     `matches the file-header-specificed number of ${correctNumberOfColumns} columns-per-row.`
//     issues.push(['error', 'format:mismatch-column-number', msg])
//   }

//   if (rowsWithNonNumericValues.length > 0) {
//     const rowText = rowsWithNonNumericValues.length > 1 ? 'rows' : 'row'
//     const msg = `All values (other than the first column and header row) in a dense matrix file must be numeric. ` +
//     `Please ensure all values in ${rowText}: ${rowsWithNonNumericValues.join(', ')}, are numbers.`
//     issues.push(['error', 'format:invalid-type:not-numeric', msg])
//   }

//   return issues
// }

/**
 * Verify cell names are each unique for a file
 * creates and uses 'cellNames' and 'duplicateCellNames' properties on dataObj to track
 * cell names between calls to this function
 */
function validateUniqueCellNamesWithinFile(line, isLastLine, dataObj) {
  const issues = []

  dataObj.cellNames = dataObj.cellNames ? dataObj.cellNames : new Set()
  dataObj.duplicateCellNames = dataObj.duplicateCellNames ? dataObj.duplicateCellNames : new Set()

<<<<<<< HEAD
  const cell = parsedLine[0]
  //    const cell = fileType === 'Expression Matrix' ? table[i] : table[i][0]

=======
  const cell = line[0]
>>>>>>> ecc59590
  if (!dataObj.cellNames.has(cell)) {
    dataObj.cellNames.add(cell)
  } else {
    dataObj.duplicateCellNames.add(cell)
  }
  if (isLastLine && dataObj.duplicateCellNames.size > 0) {
    const nameTxt = (dataObj.duplicateCellNames.size > 1) ? 'duplicates' : 'duplicate'
    const dupString = [...dataObj.duplicateCellNames].slice(0, 10).join(', ')
    const msg = `Cell names must be unique within a file. ${dataObj.duplicateCellNames.size} ${nameTxt} found, including: ${dupString}`
    issues.push(['error', 'duplicate:cells-within-file', msg])
  }
  return issues
}

/**
 * Guess whether column delimiter is comma or tab
 *
 * Consider using `papaparse` NPM package once it supports ES modules.
 * Upstream task: https://github.com/mholt/PapaParse/pull/875
 */
function sniffDelimiter([line1, line2], mimeType) {
  const delimiters = [',', '\t']
  let bestDelimiter

  delimiters.forEach(delimiter => {
    const numFieldsLine1 = line1.split(delimiter).length
    const numFieldsLine2 = line2.split(delimiter).length

    if (numFieldsLine1 !== 1 && numFieldsLine1 === numFieldsLine2) {
      bestDelimiter = delimiter
    }
  })

  if (typeof bestDelimiter === 'undefined') {
    if (mimeType === 'text/tab-separated-values') {
      bestDelimiter = '\t'
    } else {
      // fall back on comma -- which may give the most useful error message to the user
      bestDelimiter = ','
    }
  }
  return bestDelimiter
}

/**
 * Verify cap format for a cluster or metadata file
 *
 * The "cap" of an SCP study file is its first "few" lines that contain structural data., i.e.:
 *  - Header (row 1), and
 *  - Annotation types (row 2)
 *
 * Cap lines are like meta-information lines in other file formats
 * (e.g. VCF), but do not begin with pound signs (#).
 */
function validateCapFormat([headers, annotTypes]) {
  let issues = []
  if (!headers || !annotTypes) {
    return [['error', 'format:cap:no-cap-rows', 'File does not have 2 non-empty header rows']]
  }

  // Check format rules that apply to both metadata and cluster files
  issues = issues.concat(
    validateUnique(headers),
    validateNameKeyword(headers),
    validateTypeKeyword(annotTypes),
    validateGroupOrNumeric(annotTypes),
    validateEqualCount(headers, annotTypes)
  )
  return issues
}

/** Verifies metadata file has no X, Y, or Z coordinate headers */
function validateNoMetadataCoordinates(headers) {
  const issues = []

  const invalidHeaders = headers[0].filter(header => {
    return ['x', 'y', 'z'].includes(header.toLowerCase())
  })

  if (invalidHeaders.length > 0) {
    const badValues = `"${invalidHeaders.join('", "')}"`
    const msg =
      'First row must not include coordinates X, Y, or Z ' +
      '(case insensitive) as column header values. ' +
      `Your values included ${badValues}.`
    issues.push(['error', 'format:cap:metadata-no-coordinates', msg])
  }

  return issues
}

/** Verifies metadata file has all required columns */
function validateRequiredMetadataColumns(parsedHeaders) {
  const issues = []
  const firstLine = parsedHeaders[0]
  const missingCols = []
  REQUIRED_CONVENTION_COLUMNS.forEach(colName => {
    if (!firstLine.includes(colName)) {
      missingCols.push(colName)
    }
  })
  if (missingCols.length) {
    const msg = `File is missing required columns ${missingCols.join(', ')}`
    issues.push(['error', 'format:cap:metadata-missing-column', msg])
  }
  return issues
}

/**
 * Verify that, for id columns with a corresponding label column, no label is shared across two or more ids.
 * The main circumstance this is aimed at checking is the 'Excel drag error', in which by drag-copying a row, the
 * label is copied correctly, but the id string gets numerically incremented
 */
<<<<<<< HEAD
function validateMetadataLabelMatches(parsedHeaders, parsedLine, isLastLine, dataObj) {
  const issues = []
  const excludedColumns = ['NAME']
  // if this is the first time through, identify the colums to check, and initialize data structures to track mismatches
  if (!dataObj.dragCheckColumns) {
    dataObj.dragCheckColumns = parsedHeaders[0].map((colName, index) => {
      const labelColumnIndex = parsedHeaders[0].indexOf(`${colName }__ontology_label`)
      if (excludedColumns.includes(colName) ||
        colName.endsWith('ontology_label') ||
        parsedHeaders[1][index] === 'numeric' ||
=======
function validateMetadataLabelMatches(headers, line, isLastLine, dataObj) {
  const issues = []
  const excludedColumns = ['NAME']
  // if this is the first time through, identify the columns to check, and initialize data structures to track mismatches
  if (!dataObj.dragCheckColumns) {
    dataObj.dragCheckColumns = headers[0].map((colName, index) => {
      const labelColumnIndex = headers[0].indexOf(`${colName }__ontology_label`)
      if (excludedColumns.includes(colName) ||
        colName.endsWith('ontology_label') ||
        headers[1][index] === 'numeric' ||
>>>>>>> ecc59590
        labelColumnIndex === -1) {
        return null
      }
      // for each column, track a hash of label=>value,
      // and also a set of mismatched values--where the same label is used for different ids
      return { colName, index, labelColumnIndex, labelValueMap: {}, mismatchedVals: new Set() }
    }).filter(c => c)
  }
  // for each column we need to check, see if there is a corresponding filled-in label,
  //  and track whether other ids have been assigned to that label too
<<<<<<< HEAD
  dataObj.dragCheckColumns.forEach(dcc => {
    const colValue = parsedLine[dcc.index]
    const label = parsedLine[dcc.labelColumnIndex]
=======
  for (let i = 0; i < dataObj.dragCheckColumns.length; i++) {
    const dcc = dataObj.dragCheckColumns[i]
    const colValue = line[dcc.index]
    const label = line[dcc.labelColumnIndex]
>>>>>>> ecc59590
    if (label.length) {
      if (dcc.labelValueMap[label] && dcc.labelValueMap[label] !== colValue) {
        dcc.mismatchedVals.add(label)
      } else {
        dcc.labelValueMap[label] = colValue
      }
    }
<<<<<<< HEAD
  })
=======
  }
>>>>>>> ecc59590

  // only report out errors if this is the last line of the file so that a single, consolidated message can be displayed per column
  if (isLastLine) {
    dataObj.dragCheckColumns.forEach(dcc => {
      if (dcc.mismatchedVals.size > 0) {
        const labelString = [...dcc.mismatchedVals].slice(0, 10).join(', ')
<<<<<<< HEAD
        issues.push(['error', 'content:metadata:mismatched-id-label',
          `${dcc.colName} has different id values mapped to the same label.
          Label(s) with more than one corresponding id: ${labelString}`])
=======
        const moreLabelsString = dcc.mismatchedVals.size > 10 ? ` and ${dcc.mismatchedVals.size - 10} others`: ''
        issues.push(['error', 'content:metadata:mismatched-id-label',
          `${dcc.colName} has different ID values mapped to the same label.
          Label(s) with more than one corresponding ID: ${labelString}${moreLabelsString}`])
>>>>>>> ecc59590
      }
    })
  }
  return issues
}
/** raises a warning if a group column has more than 200 unique values */
<<<<<<< HEAD
function validateGroupColumnCounts(parsedHeaders, parsedLine, isLastLine, dataObj) {
  const issues = []
  const excludedColumns = ['NAME']
  if (!dataObj.groupCheckColumns) {
    dataObj.groupCheckColumns = parsedHeaders[0].map((colName, index) => {
      if (excludedColumns.includes(colName) || colName.endsWith('ontology_label') || parsedHeaders[1][index] === 'numeric') {
=======
function validateGroupColumnCounts(headers, line, isLastLine, dataObj) {
  const issues = []
  const excludedColumns = ['NAME']
  if (!dataObj.groupCheckColumns) {
    dataObj.groupCheckColumns = headers[0].map((colName, index) => {
      if (excludedColumns.includes(colName) || colName.endsWith('ontology_label') || headers[1][index] === 'numeric') {
>>>>>>> ecc59590
        return null
      }
      return { colName, index, uniqueVals: new Set() }
    }).filter(c => c)
  }
<<<<<<< HEAD

  dataObj.groupCheckColumns.forEach(gcc => {
    const colValue = parsedLine[gcc.index]
    if (colValue) { // don't bother adding empty values
      gcc.uniqueVals.add(colValue)
    }
  })
=======
  for (let i = 0; i < dataObj.groupCheckColumns.length; i++) {
    const gcc = dataObj.groupCheckColumns[i]
    const colValue = line[gcc.index]
    if (colValue) { // don't bother adding empty values
      gcc.uniqueVals.add(colValue)
    }
  }
>>>>>>> ecc59590

  if (isLastLine) {
    dataObj.groupCheckColumns.forEach(gcc => {
      if (gcc.uniqueVals.size > 200) {
        issues.push(['warn', 'content:group-col-over-200',
          `${gcc.colName} has over 200 unique values and so will not be visible in plots -- is this intended?`])
      }
    })
  }
  return issues
}

/** Verifies cluster file has X and Y coordinate headers */
function validateClusterCoordinates(headers) {
  const issues = []

  const xyHeaders = headers[0].filter(header => {
    return ['x', 'y'].includes(header.toLowerCase())
  })

  if (xyHeaders.length < 2) {
    const msg =
      'First row must include coordinates X and Y ' +
      '(case insensitive) as column header values.'
    issues.push(['error', 'format:cap:cluster-coordinates', msg])
  }

  return issues
}


/** parse a dense matrix file */
export async function parseDenseMatrixFile(chunker, mimeType, fileOptions) {
  const { parsedHeaders, delimiter } = await getParsedHeaderLines(chunker, mimeType, 2)
  let issues = issues.concat(validateUniqueCellNamesWithinFile(parsedHeaders))
  issues = issues.concat(validateGeneInHeader(parsedHeaders))

  const dataObj = {} // object to track multi-line validation concerns
  await chunker.iterateLines((line, lineNum, isLastLine) => {
    const parsedLine = parseLine(line, delimiter)
  //  issues = issues.concat(validateColumnNumberAndValues(parsedLine, isLastLine, dataObj))
    issues = issues.concat(validateUniqueCellNamesWithinFile(parsedLine, isLastLine, dataObj))
    issues = issues.concat(validateMetadataLabelMatches(parsedHeaders, parsedLine, isLastLine, dataObj))
    issues = issues.concat(validateGroupColumnCounts(parsedHeaders, parsedLine, isLastLine, dataObj))
    // add other line-by-line validations here
  })
  return { issues, delimiter, numColumns: parsedHeaders[0].length }
}

/** parse a metadata file, and return an array of issues, along with file parsing info */
export async function parseMetadataFile(chunker, mimeType, fileOptions) {
<<<<<<< HEAD
  const { parsedHeaders, delimiter } = await getParsedHeaderLines(chunker, mimeType, 2)

  let issues = validateCapFormat(parsedHeaders, delimiter)
  issues = issues.concat(validateNoMetadataCoordinates(parsedHeaders))
  if (fileOptions.use_metadata_convention) {
    issues = issues.concat(validateRequiredMetadataColumns(parsedHeaders))
  }
  // add other header validations here

  const dataObj = {} // object to track multi-line validation concerns
  await chunker.iterateLines((line, lineNum, isLastLine) => {
    const parsedLine = parseLine(line, delimiter)
    issues = issues.concat(validateUniqueCellNamesWithinFile(parsedLine, isLastLine, dataObj))
    issues = issues.concat(validateMetadataLabelMatches(parsedHeaders, parsedLine, isLastLine, dataObj))
    issues = issues.concat(validateGroupColumnCounts(parsedHeaders, parsedLine, isLastLine, dataObj))
=======
  const { headers, delimiter } = await getParsedHeaderLines(chunker, mimeType, 2)

  let issues = validateCapFormat(headers, delimiter)
  issues = issues.concat(validateNoMetadataCoordinates(headers))
  if (fileOptions.use_metadata_convention) {
    issues = issues.concat(validateRequiredMetadataColumns(headers))
  }

  // add other header validations here

  const dataObj = {} // object to track multi-line validation concerns
  await chunker.iterateLines((rawline, lineNum, isLastLine) => {
    const line = parseLine(rawline, delimiter)
    issues = issues.concat(validateUniqueCellNamesWithinFile(line, isLastLine, dataObj))
    issues = issues.concat(validateMetadataLabelMatches(headers, line, isLastLine, dataObj))
    issues = issues.concat(validateGroupColumnCounts(headers, line, isLastLine, dataObj))
>>>>>>> ecc59590
    // add other line-by-line validations here
  })
  return { issues, delimiter, numColumns: headers[0].length }
}

/** parse a cluster file, and return an array of issues, along with file parsing info */
export async function parseClusterFile(chunker, mimeType) {
  const { headers, delimiter } = await getParsedHeaderLines(chunker, mimeType, 2)

  let issues = validateCapFormat(headers, delimiter)
  issues = issues.concat(validateClusterCoordinates(headers))
  // add other header validations here

  const dataObj = {} // object to track multi-line validation concerns
<<<<<<< HEAD
  await chunker.iterateLines((line, lineNum, isLastLine) => {
    const parsedLine = parseLine(line, delimiter)
    issues = issues.concat(validateUniqueCellNamesWithinFile(parsedLine, isLastLine, dataObj))
    issues = issues.concat(validateGroupColumnCounts(parsedHeaders, parsedLine, isLastLine, dataObj))
=======
  await chunker.iterateLines((rawLine, lineNum, isLastLine) => {
    const line = parseLine(rawLine, delimiter)
    issues = issues.concat(validateUniqueCellNamesWithinFile(line, isLastLine, dataObj))
    issues = issues.concat(validateGroupColumnCounts(headers, line, isLastLine, dataObj))
>>>>>>> ecc59590
    // add other line-by-line validations here
  })

  return { issues, delimiter, numColumns: headers[0].length }
}

/** reads in the specified number of header lines, sniffs the delimiter, and returns the
 * lines parsed by the sniffed delimiter
 */
export async function getParsedHeaderLines(chunker, mimeType, numHeaderLines=2) {
  const headerLines = []
  await chunker.iterateLines((line, lineNum, isLastLine) => {
    headerLines.push(line)
  }, 2)
  if (headerLines.length < numHeaderLines || headerLines.some(hl => !hl)) {
    throw new ParseException('format:cap:missing-header-lines',
      `Your file is missing newlines or is missing some of the required ${numHeaderLines} header lines`)
  }
  const delimiter = sniffDelimiter(headerLines, mimeType)
  const headers = headerLines.map(l => parseLine(l, delimiter))
  return { headers, delimiter }
}


/** confirm that the presence/absence of a .gz suffix matches the lead byte of the file
 * Throws an exception if the gzip is conflicted, since we don't want to parse further in that case
*/
export async function validateGzipEncoding(file) {
  const GZIP_MAGIC_NUMBER = '\x1F'
  const fileName = file.name
  let isGzipped = null

  // read a single byte from the file to check the magic number
  const firstByte = await readFileBytes(file, 0, 1)
  if (fileName.endsWith('.gz') || fileName.endsWith('.bam')) {
    if (firstByte === GZIP_MAGIC_NUMBER) {
      isGzipped = true
    } else {
      throw new ParseException('encoding:invalid-gzip-magic-number',
        'File has a .gz or .bam suffix but does not seem to be gzipped')
    }
  } else {
    if (firstByte === GZIP_MAGIC_NUMBER) {
      throw new ParseException('encoding:missing-gz-extension',
        'File seems to be gzipped but does not have a ".gz" or ".bam" extension')
    } else {
      isGzipped = false
    }
  }
  return isGzipped
}


/** reads the file and returns a fileInfo object along with an array of issues */
async function parseFile(file, fileType, fileOptions={}) {
  const fileInfo = {
    fileSize: file.size,
    fileName: file.name,
    linesRead: 0,
    numColumns: null,
    fileMimeType: file.type,
    fileType,
    delimiter: null,
    isGzipped: null
  }
  const parseResult = { fileInfo, issues: [] }
  try {
    fileInfo.isGzipped = await validateGzipEncoding(file)
    // if the file is compressed or we can't figure out the compression, don't try to parse further
    if (fileInfo.isGzipped || !PARSEABLE_TYPES.includes(fileType)) {
      return { fileInfo, issues: [] }
    }
    const parseFunctions = {
      'Cluster': parseClusterFile,
      'Metadata': parseMetadataFile,
      'Expression Matrix': parseDenseMatrixFile
    }
    if (parseFunctions[fileType]) {
      const chunker = new ChunkedLineReader(file)
      const { issues, delimiter, numColumns } = await parseFunctions[fileType](chunker, fileInfo.fileMimeType, fileOptions)
      fileInfo.linesRead = chunker.linesRead
      fileInfo.delimiter = delimiter
      fileInfo.numColumns = numColumns
      parseResult.issues = issues
    }
  } catch (error) {
    // get any unhandled or deliberate short-circuits
    if (error instanceof ParseException) {
      parseResult.issues.push(['error', error.key, error.message])
    } else {
      parseResult.issues.push(['error', 'parse:unhandled', error.message])
    // if (['Cluster', 'Metadata', 'Expression Matrix'].includes(fileType)) {
    //   // if there are no encoding issues, and this isn't a gzipped file, validate content
    //   delimiter = sniffDelimiter(headerLines, mimeType)
    //   table = []
    //   for (let i = 0; i < lines.length; i++) {
    //     table.push(lines[i].split(delimiter))
    //   }

    //   if (fileType === 'Expression Matrix') {
    //     const firstRowTable = table.slice(0, 1)
    //     const firstFewRowsTable = table.slice(0, 3)
    //     issues = issues.concat(validateUniqueCellNamesWithinFile(firstRowTable[0], fileType))
    //     issues = issues.concat(validateGeneInHeader(firstRowTable, firstFewRowsTable))
    //     issues = issues.concat(validateColumnNumberAndValues(table))
    //   } else if (['Cluster', 'Metadata'].includes(fileType)) {
    //     const headerTable = table.slice(0, 2)
    //     issues = await validateCapFormat(headerTable, fileType)
    //     issues = issues.concat(validateUniqueCellNamesWithinFile(table, fileType))
    //   }
    }
  }
  return parseResult
}

/** Validate a local file, return { errors, warnings, summary } object, where errors is an array of errors, and summary
 * is a message like "Your file had 2 errors"
 */
export async function validateFileContent(file, fileType, fileOptions={}) {
<<<<<<< HEAD
  const { fileInfo, issues } = await parseFile(file, fileType, fileOptions)
=======
  const startTime = performance.now()
  const { fileInfo, issues } = await parseFile(file, fileType, fileOptions)
  const perfTime = Math.round(performance.now() - startTime)
>>>>>>> ecc59590

  const errorObj = formatIssues(issues)
  const logProps = getLogProps(fileInfo, errorObj, perfTime)
  log('file-validation', logProps)

  return errorObj
}

/** take an array of [type, key, msg] issues, and format it */
function formatIssues(issues) {
  const errors = issues.filter(issue => issue[0] === 'error')
  const warnings = issues.filter(issue => issue[0] === 'warn')
  let summary = ''
  if (errors.length > 0 || warnings.length) {
    const errorsTerm = (errors.length === 1) ? 'error' : 'errors'
    const warningsTerm = (warnings.length === 1) ? 'warning' : 'warnings'
    summary = `Your file had ${errors.length} ${errorsTerm}`
    if (warnings.length) {
      summary = `${summary}, ${warnings.length} ${warningsTerm}`
    }
  }
  return { errors, warnings, summary }
}


/** Get properties about this validation run to log to Mixpanel */
<<<<<<< HEAD
function getLogProps(fileInfo, errorObj) {
=======

function getLogProps(fileInfo, errorObj, perfTime) {
>>>>>>> ecc59590
  const { errors, warnings, summary } = errorObj

  // Avoid needless gotchas in downstream analysis
  let friendlyDelimiter = 'tab'
  if (fileInfo.delimiter === ',') {
    friendlyDelimiter = 'comma'
  } else if (fileInfo.delimiter === ' ') {
    friendlyDelimiter = 'space'
  }

  const defaultProps = {
    ...fileInfo,
    perfTime,
    delimiter: friendlyDelimiter,
    numTableCells: fileInfo.numColumns ? fileInfo.numColumns * fileInfo.linesRead : 0
  }

  if (errors.length === 0) {
    return Object.assign({ status: 'success' }, defaultProps)
  } else {
    return Object.assign(defaultProps, {
      status: 'failure',
      summary,
      numErrors: errors.length,
      numWarnings: warnings.length,
      errors: errors.map(columns => columns[2]),
      warnings: warnings.map(columns => columns[2]),
      errorTypes: errors.map(columns => columns[1]),
      warningTypes: warnings.map(columns => columns[1])
    })
  }
}<|MERGE_RESOLUTION|>--- conflicted
+++ resolved
@@ -13,10 +13,7 @@
 import ChunkedLineReader from './chunked-line-reader'
 import { PARSEABLE_TYPES } from 'components/upload/upload-utils'
 
-<<<<<<< HEAD
-=======
 // from lib/assets/metadata_schemas/alexandria_convention_schema.json (which in turn is from scp-ingest-pipeline/schemas)
->>>>>>> ecc59590
 export const REQUIRED_CONVENTION_COLUMNS = [
   'biosample_id',
   'disease',
@@ -271,13 +268,7 @@
   dataObj.cellNames = dataObj.cellNames ? dataObj.cellNames : new Set()
   dataObj.duplicateCellNames = dataObj.duplicateCellNames ? dataObj.duplicateCellNames : new Set()
 
-<<<<<<< HEAD
-  const cell = parsedLine[0]
-  //    const cell = fileType === 'Expression Matrix' ? table[i] : table[i][0]
-
-=======
   const cell = line[0]
->>>>>>> ecc59590
   if (!dataObj.cellNames.has(cell)) {
     dataObj.cellNames.add(cell)
   } else {
@@ -391,18 +382,6 @@
  * The main circumstance this is aimed at checking is the 'Excel drag error', in which by drag-copying a row, the
  * label is copied correctly, but the id string gets numerically incremented
  */
-<<<<<<< HEAD
-function validateMetadataLabelMatches(parsedHeaders, parsedLine, isLastLine, dataObj) {
-  const issues = []
-  const excludedColumns = ['NAME']
-  // if this is the first time through, identify the colums to check, and initialize data structures to track mismatches
-  if (!dataObj.dragCheckColumns) {
-    dataObj.dragCheckColumns = parsedHeaders[0].map((colName, index) => {
-      const labelColumnIndex = parsedHeaders[0].indexOf(`${colName }__ontology_label`)
-      if (excludedColumns.includes(colName) ||
-        colName.endsWith('ontology_label') ||
-        parsedHeaders[1][index] === 'numeric' ||
-=======
 function validateMetadataLabelMatches(headers, line, isLastLine, dataObj) {
   const issues = []
   const excludedColumns = ['NAME']
@@ -413,7 +392,6 @@
       if (excludedColumns.includes(colName) ||
         colName.endsWith('ontology_label') ||
         headers[1][index] === 'numeric' ||
->>>>>>> ecc59590
         labelColumnIndex === -1) {
         return null
       }
@@ -424,16 +402,10 @@
   }
   // for each column we need to check, see if there is a corresponding filled-in label,
   //  and track whether other ids have been assigned to that label too
-<<<<<<< HEAD
-  dataObj.dragCheckColumns.forEach(dcc => {
-    const colValue = parsedLine[dcc.index]
-    const label = parsedLine[dcc.labelColumnIndex]
-=======
   for (let i = 0; i < dataObj.dragCheckColumns.length; i++) {
     const dcc = dataObj.dragCheckColumns[i]
     const colValue = line[dcc.index]
     const label = line[dcc.labelColumnIndex]
->>>>>>> ecc59590
     if (label.length) {
       if (dcc.labelValueMap[label] && dcc.labelValueMap[label] !== colValue) {
         dcc.mismatchedVals.add(label)
@@ -441,62 +413,34 @@
         dcc.labelValueMap[label] = colValue
       }
     }
-<<<<<<< HEAD
-  })
-=======
-  }
->>>>>>> ecc59590
+  }
 
   // only report out errors if this is the last line of the file so that a single, consolidated message can be displayed per column
   if (isLastLine) {
     dataObj.dragCheckColumns.forEach(dcc => {
       if (dcc.mismatchedVals.size > 0) {
         const labelString = [...dcc.mismatchedVals].slice(0, 10).join(', ')
-<<<<<<< HEAD
-        issues.push(['error', 'content:metadata:mismatched-id-label',
-          `${dcc.colName} has different id values mapped to the same label.
-          Label(s) with more than one corresponding id: ${labelString}`])
-=======
         const moreLabelsString = dcc.mismatchedVals.size > 10 ? ` and ${dcc.mismatchedVals.size - 10} others`: ''
         issues.push(['error', 'content:metadata:mismatched-id-label',
           `${dcc.colName} has different ID values mapped to the same label.
           Label(s) with more than one corresponding ID: ${labelString}${moreLabelsString}`])
->>>>>>> ecc59590
       }
     })
   }
   return issues
 }
 /** raises a warning if a group column has more than 200 unique values */
-<<<<<<< HEAD
-function validateGroupColumnCounts(parsedHeaders, parsedLine, isLastLine, dataObj) {
-  const issues = []
-  const excludedColumns = ['NAME']
-  if (!dataObj.groupCheckColumns) {
-    dataObj.groupCheckColumns = parsedHeaders[0].map((colName, index) => {
-      if (excludedColumns.includes(colName) || colName.endsWith('ontology_label') || parsedHeaders[1][index] === 'numeric') {
-=======
 function validateGroupColumnCounts(headers, line, isLastLine, dataObj) {
   const issues = []
   const excludedColumns = ['NAME']
   if (!dataObj.groupCheckColumns) {
     dataObj.groupCheckColumns = headers[0].map((colName, index) => {
       if (excludedColumns.includes(colName) || colName.endsWith('ontology_label') || headers[1][index] === 'numeric') {
->>>>>>> ecc59590
         return null
       }
       return { colName, index, uniqueVals: new Set() }
     }).filter(c => c)
   }
-<<<<<<< HEAD
-
-  dataObj.groupCheckColumns.forEach(gcc => {
-    const colValue = parsedLine[gcc.index]
-    if (colValue) { // don't bother adding empty values
-      gcc.uniqueVals.add(colValue)
-    }
-  })
-=======
   for (let i = 0; i < dataObj.groupCheckColumns.length; i++) {
     const gcc = dataObj.groupCheckColumns[i]
     const colValue = line[gcc.index]
@@ -504,7 +448,6 @@
       gcc.uniqueVals.add(colValue)
     }
   }
->>>>>>> ecc59590
 
   if (isLastLine) {
     dataObj.groupCheckColumns.forEach(gcc => {
@@ -556,23 +499,6 @@
 
 /** parse a metadata file, and return an array of issues, along with file parsing info */
 export async function parseMetadataFile(chunker, mimeType, fileOptions) {
-<<<<<<< HEAD
-  const { parsedHeaders, delimiter } = await getParsedHeaderLines(chunker, mimeType, 2)
-
-  let issues = validateCapFormat(parsedHeaders, delimiter)
-  issues = issues.concat(validateNoMetadataCoordinates(parsedHeaders))
-  if (fileOptions.use_metadata_convention) {
-    issues = issues.concat(validateRequiredMetadataColumns(parsedHeaders))
-  }
-  // add other header validations here
-
-  const dataObj = {} // object to track multi-line validation concerns
-  await chunker.iterateLines((line, lineNum, isLastLine) => {
-    const parsedLine = parseLine(line, delimiter)
-    issues = issues.concat(validateUniqueCellNamesWithinFile(parsedLine, isLastLine, dataObj))
-    issues = issues.concat(validateMetadataLabelMatches(parsedHeaders, parsedLine, isLastLine, dataObj))
-    issues = issues.concat(validateGroupColumnCounts(parsedHeaders, parsedLine, isLastLine, dataObj))
-=======
   const { headers, delimiter } = await getParsedHeaderLines(chunker, mimeType, 2)
 
   let issues = validateCapFormat(headers, delimiter)
@@ -589,7 +515,6 @@
     issues = issues.concat(validateUniqueCellNamesWithinFile(line, isLastLine, dataObj))
     issues = issues.concat(validateMetadataLabelMatches(headers, line, isLastLine, dataObj))
     issues = issues.concat(validateGroupColumnCounts(headers, line, isLastLine, dataObj))
->>>>>>> ecc59590
     // add other line-by-line validations here
   })
   return { issues, delimiter, numColumns: headers[0].length }
@@ -604,17 +529,10 @@
   // add other header validations here
 
   const dataObj = {} // object to track multi-line validation concerns
-<<<<<<< HEAD
-  await chunker.iterateLines((line, lineNum, isLastLine) => {
-    const parsedLine = parseLine(line, delimiter)
-    issues = issues.concat(validateUniqueCellNamesWithinFile(parsedLine, isLastLine, dataObj))
-    issues = issues.concat(validateGroupColumnCounts(parsedHeaders, parsedLine, isLastLine, dataObj))
-=======
   await chunker.iterateLines((rawLine, lineNum, isLastLine) => {
     const line = parseLine(rawLine, delimiter)
     issues = issues.concat(validateUniqueCellNamesWithinFile(line, isLastLine, dataObj))
     issues = issues.concat(validateGroupColumnCounts(headers, line, isLastLine, dataObj))
->>>>>>> ecc59590
     // add other line-by-line validations here
   })
 
@@ -734,13 +652,9 @@
  * is a message like "Your file had 2 errors"
  */
 export async function validateFileContent(file, fileType, fileOptions={}) {
-<<<<<<< HEAD
-  const { fileInfo, issues } = await parseFile(file, fileType, fileOptions)
-=======
   const startTime = performance.now()
   const { fileInfo, issues } = await parseFile(file, fileType, fileOptions)
   const perfTime = Math.round(performance.now() - startTime)
->>>>>>> ecc59590
 
   const errorObj = formatIssues(issues)
   const logProps = getLogProps(fileInfo, errorObj, perfTime)
@@ -767,12 +681,8 @@
 
 
 /** Get properties about this validation run to log to Mixpanel */
-<<<<<<< HEAD
-function getLogProps(fileInfo, errorObj) {
-=======
 
 function getLogProps(fileInfo, errorObj, perfTime) {
->>>>>>> ecc59590
   const { errors, warnings, summary } = errorObj
 
   // Avoid needless gotchas in downstream analysis
