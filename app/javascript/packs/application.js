--- conflicted
+++ resolved
@@ -31,7 +31,6 @@
 import {
   logPageView, logClick, logMenuChange, startPendingEvent, log
 } from 'lib/metrics-api'
-import * as ScpApi from 'lib/scp-api'
 import { getLogPlotProps } from 'lib/scp-api-metrics'
 import { formatTerms } from 'providers/StudySearchProvider'
 import createTracesAndLayout from 'lib/kernel-functions'
@@ -78,12 +77,6 @@
 window.SCP.getLogPlotProps = getLogPlotProps
 window.SCP.formatTerms = formatTerms
 window.SCP.API = ScpApi
-<<<<<<< HEAD
-
-console.log('*** in packs/application.js, ScpApi:')
-console.log(ScpApi)
-=======
->>>>>>> c75d269a
 
 /*
  * For down the road, when we use ES6 imports in SCP JS app code
