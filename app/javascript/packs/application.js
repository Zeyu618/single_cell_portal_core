/* eslint no-console:0 */
/*
 * This file is automatically compiled by Webpack, along with any other files
 * present in this directory. You're encouraged to place your actual
 * application logic in a relevant structure within app/javascript and only
 * use these pack files to reference that code so it'll be compiled.
 *
 * To reference this file, add <%= javascript_pack_tag 'application' %> to
 * the appropriate layout file, like app/views/layouts/application.html.erb
 */

import 'styles/application.scss'

import React from 'react'
import ReactDOM from 'react-dom'
import $ from 'jquery'
import { Spinner } from 'spin.js'
import 'jquery-ui/ui/widgets/datepicker'
import 'jquery-ui/ui/widgets/autocomplete'
import 'jquery-ui/ui/widgets/sortable'
import 'jquery-ui/ui/widgets/dialog'
import 'jquery-ui/ui/effects/effect-highlight'
import igv from '@single-cell-portal/igv'
import morpheus from 'morpheus-app'
import Ideogram from 'ideogram'
import checkMissingAuthToken from 'lib/user-auth-tokens'

// Below import resolves to '/app/javascript/components/HomePageContent.js'
import HomePageContent from 'components/HomePageContent'
import Covid19PageContent from 'components/covid19/Covid19PageContent'
import {
  logPageView, logClick, logMenuChange, startPendingEvent, log
} from 'lib/metrics-api'
import { getLogPlotProps } from 'lib/scp-api-metrics'
import { formatTerms } from 'providers/StudySearchProvider'
import getViolinProps from 'lib/violin-plot'
import {getScatterPlots} from 'lib/scatter-plot'
import * as ScpApi from 'lib/scp-api'
import exploreDefault from 'lib/study-overview/explore-default'
import exploreSingle from 'lib/study-overview/explore-single'
<<<<<<< HEAD
import { renderExploreView } from 'components/explore/ExploreView'
=======
import userAnnotations from 'lib/study-overview/user-annotations'
>>>>>>> 32dd4e85

// Stub, for later
// import exploreMultipleGenes from 'lib/study-overview/explore-multiple-genes'


document.addEventListener('DOMContentLoaded', () => {
  // Logs only page views for faceted search UI
  logPageView()

  $(document).on('click', 'body', event => {
    logClick(event)
  })

  $(document).on('change', 'select', event => {
    logMenuChange(event)
  })

  if (document.getElementById('home-page-content')) {
    ReactDOM.render(
      <HomePageContent />, document.getElementById('home-page-content')
    )
  }
  if (document.getElementById('covid19-page-content')) {
    ReactDOM.render(
      <Covid19PageContent />, document.getElementById('covid19-page-content')
    )
  }
  checkMissingAuthToken()
})

window.SCP = window.SCP ? window.SCP : {}
// SCP expects these variables to be global.
//
// If adding a new variable here, also add it to .eslintrc.js
window.$ = $
window.jQuery = $
window.Spinner = Spinner
window.morpheus = morpheus
window.igv = igv
window.Ideogram = Ideogram
window.getViolinProps = getViolinProps
window.SCP.log = log
window.SCP.startPendingEvent = startPendingEvent
window.SCP.getLogPlotProps = getLogPlotProps
window.SCP.formatTerms = formatTerms
window.SCP.API = ScpApi
window.SCP.exploreDefault = exploreDefault
window.SCP.exploreSingle = exploreSingle
<<<<<<< HEAD
window.SCP.renderExploreView = renderExploreView
=======
window.SCP.getScatterPlots = getScatterPlots
window.SCP.userAnnotations = userAnnotations
>>>>>>> 32dd4e85

/*
 * For down the road, when we use ES6 imports in SCP JS app code
 * export {$, jQuery, ClassicEditor, Spinner, morpheus, igv, Ideogram};
 */<|MERGE_RESOLUTION|>--- conflicted
+++ resolved
@@ -34,15 +34,10 @@
 import { getLogPlotProps } from 'lib/scp-api-metrics'
 import { formatTerms } from 'providers/StudySearchProvider'
 import getViolinProps from 'lib/violin-plot'
-import {getScatterPlots} from 'lib/scatter-plot'
 import * as ScpApi from 'lib/scp-api'
 import exploreDefault from 'lib/study-overview/explore-default'
 import exploreSingle from 'lib/study-overview/explore-single'
-<<<<<<< HEAD
 import { renderExploreView } from 'components/explore/ExploreView'
-=======
-import userAnnotations from 'lib/study-overview/user-annotations'
->>>>>>> 32dd4e85
 
 // Stub, for later
 // import exploreMultipleGenes from 'lib/study-overview/explore-multiple-genes'
@@ -91,12 +86,8 @@
 window.SCP.API = ScpApi
 window.SCP.exploreDefault = exploreDefault
 window.SCP.exploreSingle = exploreSingle
-<<<<<<< HEAD
 window.SCP.renderExploreView = renderExploreView
-=======
-window.SCP.getScatterPlots = getScatterPlots
-window.SCP.userAnnotations = userAnnotations
->>>>>>> 32dd4e85
+
 
 /*
  * For down the road, when we use ES6 imports in SCP JS app code
