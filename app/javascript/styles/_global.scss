--- conflicted
+++ resolved
@@ -675,7 +675,6 @@
   font-size: 18px;
 }
 
-<<<<<<< HEAD
 ul.pager li.dimmed {
   opacity: 0.5;
 }
@@ -683,7 +682,8 @@
 .radio-pad {
   padding-left: 10px;
   padding-right: 15px;
-=======
+}
+
 #metadata-convention-explainer {
   overflow-x: scroll;
   margin-left: -7px;
@@ -692,7 +692,6 @@
 #metadata-convention-example-link {
   float: left;
   margin-top: 9px;
->>>>>>> 9f3af3dc
 }
 
 #deployment_notification_message {
