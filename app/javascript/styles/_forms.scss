#home-page-tabs, #study-tabs {
  border-bottom: none;
  li  {
    a {
      font-size: larger;
      color: $action-color;
      border: none;
      background-color: transparent;
      :hover {
        font-weight: bold;
      }

    }

  }
  li.active > a {
    border-bottom: 2px solid $action-color;
    background: #fff;
    color: #333;
  }
}

.action {
  color: $action-color;
  cursor: pointer;
  &:hover {
    color: darken($action-color, 10%);
  }
}

.tooltip-wide.popover {
  max-width: 400px;
}

.terra-secondary-btn {
  color: $action-color;
  border: 1px solid $action-color;
  background: #fff;
  border-radius: 3px;
}

.terra-tertiary-btn {
  color: $action-color;
  border: none;
  background: none;
  text-decoration: underline;
  padding-left: 0.25em;
  padding-right: 0.25em;
}


.btn-icon {
  background: none;
  border: none;
  svg {
    color: $action-color;
  }
}

.full-height-modal {
  .modal-dialog {
    height: 100vh !important;
    max-height: 100vh;
    margin-top: 0;
    margin-bottom: 0;
    padding: 0;
  }
  .modal-content {
    display: flex;
    flex-direction: column;
    height: auto;
    min-height: 100vh;
    max-height: 100vh;
    border-radius: 0;
  }
  .modal-body {
    flex: 1;
    padding-left: 25px;
    padding-right: 25px;
    overflow-y: auto;
  }
  .modal-footer {
    padding-left: 25px;
    padding-right: 25px;
  }
}

.labeled-select {
  width: 100%;
  > div {
    font-weight: normal;
  }
}

.table-terra {
  thead {
    background: #f4f4f4;
    font-weight: bold;
    td:first-of-type {
      border-top-left-radius: 10px;
      border-left: none;
    } 
    td:last-of-type {
      border-top-right-radius: 10px;
      border-right: none;
    } 
  }
  tbody {
    label {
      font-weight: normal;
    }
  }
  td {
    border: 1px solid #eee;
  }
}

.form-terra {
  background: #fff;
  padding: 1em;
  border-radius: 5px;
  #metadata-convention-example img {
    border: 2px solid #888;
  }
<<<<<<< HEAD
=======
  label {
    font-weight: normal
  }
>>>>>>> 0998aa7d
}

.sub-form {
  padding: 1em;
  margin-top: 1em;
  border-left: 2px solid lighten($action-color, 30%);
  background: lighten($action-color, 50%);
  border-radius: 5px;
  h5 { margin-bottom: 1em;}
}

.padded {
  padding: 1em;
}

.top-margin {
  margin-top: 1em;
}

.bottom-margin {
  margin-bottom: 0.5em;
}

.margin-right {
<<<<<<< HEAD
  margin-right: 2em;
=======
  margin-right: 0.5em;
>>>>>>> 0998aa7d
}

.margin-left {
  margin-left: 1em;
}

.sublabel {
  margin-left: 1em;
  font-weight: normal;
<<<<<<< HEAD
}

.float-right {
  float: right;
=======
>>>>>>> 0998aa7d
}<|MERGE_RESOLUTION|>--- conflicted
+++ resolved
@@ -122,12 +122,9 @@
   #metadata-convention-example img {
     border: 2px solid #888;
   }
-<<<<<<< HEAD
-=======
   label {
     font-weight: normal
   }
->>>>>>> 0998aa7d
 }
 
 .sub-form {
@@ -152,11 +149,7 @@
 }
 
 .margin-right {
-<<<<<<< HEAD
-  margin-right: 2em;
-=======
   margin-right: 0.5em;
->>>>>>> 0998aa7d
 }
 
 .margin-left {
@@ -166,11 +159,4 @@
 .sublabel {
   margin-left: 1em;
   font-weight: normal;
-<<<<<<< HEAD
-}
-
-.float-right {
-  float: right;
-=======
->>>>>>> 0998aa7d
 }