--- conflicted
+++ resolved
@@ -1,14 +1,8 @@
 import React, { useContext } from 'react'
 import { StudySearchContext } from 'components/search/StudySearchProvider'
-<<<<<<< HEAD
 import StudyResultsContainer from './StudyResults'
 import { FontAwesomeIcon } from '@fortawesome/react-fontawesome'
-import { faDna } from '@fortawesome/free-solid-svg-icons'
-=======
-import StudyResults from './StudyResults'
-import { FontAwesomeIcon } from '@fortawesome/react-fontawesome'
 import { faDna, faExclamationCircle } from '@fortawesome/free-solid-svg-icons'
->>>>>>> aa44ab98
 
 /**
  * Component for Results displayed on the homepage
@@ -30,19 +24,11 @@
         <FontAwesomeIcon icon={faDna} className="gene-load-spinner"/>
       </div>
   } else if (searchContext.results.studies.length > 0) {
-<<<<<<< HEAD
-    panelContent = <StudyResultsContainer
-      searchDetails = {searchContext.params}
-      results={searchContext.results}
-      changePage={pageNum => {searchContext.updateSearch({ page: pageNum })}}
-    />
-=======
     panelContent =
-      <StudyResults
+      <StudyResultsContainer
         results={searchContext.results}
         changePage={pageNum => {searchContext.updateSearch({ page: pageNum })}}
       />
->>>>>>> aa44ab98
   } else {
     panelContent = <p>No results</p>
   }
