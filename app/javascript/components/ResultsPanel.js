--- conflicted
+++ resolved
@@ -1,31 +1,19 @@
-<<<<<<< HEAD
-import React, { useContext } from 'react'
-import Tab from 'react-bootstrap/lib/Tab'
-import Tabs from 'react-bootstrap/lib/Tabs'
+import React, { useState, useEffect, useContext } from 'react'
 import { StudySearchContext } from 'components/search/StudySearchProvider'
-=======
-import React, { useState, useEffect } from 'react'
 import Tab from 'react-bootstrap/lib/Tab'
 import Tabs from 'react-bootstrap/lib/Tabs'
 import Panel from 'react-bootstrap/lib/Panel'
 import Pagination from 'react-bootstrap/lib/Pagination'
 import { useTable } from 'react-table'
 
->>>>>>> 5142eb5c
-
 const ResultsPanel = props => {
   const searchContext = useContext(StudySearchContext)
   return (
-<<<<<<< HEAD
-    <div id="results-panel">
-      {searchContext.results.studies && <StudyResults results={searchContext.results}/>}
-    </div>
-=======
     <Panel id="results-panel">
       <Tab.Container id="result-tabs" defaultActiveKey="study">
         <Tabs defaultActiveKey='study' animation={false} >
           <Tab eventKey='study' title="Studies" >
-            <StudyResults results={props.results} handlePageTurn={props.handlePageTurn}/>
+            <StudyResults results={searchContext.results} handlePageTurn={(pageNum) => {searchContext.updateSearch({page: pageNum})}}/>
           </Tab>
           <Tab eventKey='files' title='Files'/>
         </Tabs>
@@ -62,7 +50,6 @@
       <Pagination.Last onClick= {() => turnPage(pageIndex)} />
     </Pagination>
 
->>>>>>> 5142eb5c
   )
 }
 
@@ -72,7 +59,7 @@
       accessor: 'study',
     }])
   let displayedResults
-  if (props.results.studies.length>0) {
+  if (props.results.studies && props.results.studies.length>0) {
     displayedResults = props.results.studies.map(result => (
       {
         study: <Study
@@ -84,7 +71,7 @@
     ),
     )
   } else {
-    displayedResults = { study: <p>No Results</p> }
+    displayedResults = [{ study: <p>No Results</p> }]
   }
   const {
     getTableProps,
