import React, { useState } from 'react';
import Form from 'react-bootstrap/lib/Form';
import FormControl from 'react-bootstrap/lib/FormControl';
import { FontAwesomeIcon } from '@fortawesome/react-fontawesome';
import { faSearch } from '@fortawesome/free-solid-svg-icons';
import Button from 'react-bootstrap/lib/Button';

import { fetchFacetsFilters } from 'lib/scp-api';

/**
 * Component to search filters within a given facet
 * Used when facet has many available filters (e.g. disease)
 *
 * Stub, will develop.
 */
export default function FiltersSearchBar(props) {

  const componentName = 'filters-search-bar';
  const filtersSearchBarID = `${componentName}-${props.filtersBoxID}`;

  return (
<<<<<<< HEAD
    <div style={{margin: '2px'}}>
      <Form className={componentName} onSubmit={props.handleSubmit}>
=======
    <div class="filters-search-bar">
      <Form onSubmit={handleSubmit}>
>>>>>>> 3bbaa15f
        <FormControl
          id={filtersSearchBarID}
          type="text"
          autoComplete='false'
          placeholder="Search"
        />
        <Button className='search-button' onClick={props.handleSearchButtonClick}>
          <FontAwesomeIcon icon={faSearch}/>
        </Button>
      </Form>
    </div>
  );
}<|MERGE_RESOLUTION|>--- conflicted
+++ resolved
@@ -16,18 +16,17 @@
 export default function FiltersSearchBar(props) {
 
   const componentName = 'filters-search-bar';
-  const filtersSearchBarID = `${componentName}-${props.filtersBoxID}`;
+  const filtersSearchBarId = `${componentName}-${props.filtersBoxId}`;
+
+  function handleSubmit() {
+
+  }
 
   return (
-<<<<<<< HEAD
-    <div style={{margin: '2px'}}>
-      <Form className={componentName} onSubmit={props.handleSubmit}>
-=======
     <div class="filters-search-bar">
       <Form onSubmit={handleSubmit}>
->>>>>>> 3bbaa15f
         <FormControl
-          id={filtersSearchBarID}
+          id={filtersSearchBarId}
           type="text"
           autoComplete='false'
           placeholder="Search"
