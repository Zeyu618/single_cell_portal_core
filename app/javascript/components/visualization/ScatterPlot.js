--- conflicted
+++ resolved
@@ -360,12 +360,8 @@
     dragmode: getDragMode(isCellSelecting)
   }
   if (is3D) {
-<<<<<<< HEAD
-    layout.scene = get3DScatterProps({ userSpecifiedRanges, axes })
-=======
-    layout.scene = get3DScatterProps({ domainRanges, axes, hasCoordinateLabels,
+    layout.scene = get3DScatterProps({ userSpecifiedRanges, axes, hasCoordinateLabels,
       coordinateLabels })
->>>>>>> 73da9f91
   } else {
     const props2d = get2DScatterProps({
       axes,
@@ -438,12 +434,8 @@
 }
 
 /** Gets Plotly layout scene props for 3D scatter plot */
-<<<<<<< HEAD
-export function get3DScatterProps({ userSpecifiedRanges, axes }) {
-=======
-export function get3DScatterProps({ domainRanges, axes, hasCoordinateLabels,
+export function get3DScatterProps({ userSpecifiedRanges, axes, hasCoordinateLabels,
       coordinateLabels }) {
->>>>>>> 73da9f91
   const { titles, ranges, aspects } = axes
 
   const scene = {
