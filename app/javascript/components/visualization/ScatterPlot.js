--- conflicted
+++ resolved
@@ -96,35 +96,10 @@
         gene: scatter.gene
       })
 
-<<<<<<< HEAD
-      const perfTimeFrontend = performance.now() - perfTimeFrontendStart
-
-      const perfTimeFull = perfTime + perfTimeFrontend
-
-      const perfLogProps = {
-        'perfTime:backend': perfTime, // Time for API call
-        'perfTime:frontend': Math.round(perfTimeFrontend), // Time from API call *end* to plot render end
-        'perfTime': Math.round(perfTimeFull), // Time from API call *start* to plot render end,
-        'numPoints': scatter.numPoints, // How many cells are we plotting?
-        genes,
-        'gene': scatter.gene,
-        'is3D': scatter.is3D,
-        'layout:width': dimensions.width, // Pixel width of graph
-        'layout:height': dimensions.height, // Pixel height of graph
-        'numAnnotSelections': scatter.annotParams.values.length,
-        'annotName': scatter.annotParams.name,
-        'annotType': scatter.annotParams.type,
-        'annotScope': scatter.annotParams.scope,
-        includes
-      }
-
-      log('plot:scatter', perfLogProps)
-=======
       logScatterPlot(
         { scatter, genes, width, height },
         { perfTime, perfTimeFrontendStart }
       )
->>>>>>> e4d960e6
 
       setScatterData(scatter)
       setShowError(false)
