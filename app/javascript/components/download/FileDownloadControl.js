import React, { useContext } from 'react'
import { bytesToSize } from 'lib/stats'
<<<<<<< HEAD
import { StudyContext } from 'components/upload/UploadWizard'
=======
import LoadingSpinner from 'lib/LoadingSpinner'
>>>>>>> c085f010

/** renders a file download control for the given file object */
export default function FileDownloadControl({ file }) {
  const fileName = file.upload_file_name
  const studyObject = useContext(StudyContext)
  const studyAccession = studyObject?.accession
  const studyName = studyObject?.url_safe_name

  /** when button is clicked, open new window on method to redirect to signed URL */
  const handleDownloadClick = () => {
    const downloadUrl = `/single_cell/data/private/${studyAccession}/${studyName}?filename=${fileName}`
    window.open(downloadUrl, '_blank', 'noopener,noreferrer')
  }

  if (!file.upload_file_name || file.uploadSelection) {
    // don't show the control if there's no remote file, or if the user has already selected a replacement
    return null
<<<<<<< HEAD
  } else {
    if (!file.upload_file_name && file.human_data) {
      return null
    } else {
      return <span className="form-group">
        {!file.generation ? <span className="detail no-download-available margin-left" data-toggle="tooltip"
          title='You can download this file once it has been fully uploaded. Check back soon.'>
          Awaiting remote file
        </span> :
          <a onClick={() => handleDownloadClick()} className="btn terra-tertiary-btn" download={fileName}>
            {<span className="fas fa-download"></span> } {bytesToSize(file.upload_file_size)}
          </a>
        }
=======
  }
  if (!file.upload_file_name && file.human_data) {
    // don't show the control if this is a sequence file hosted elsewhere
    return null
  }

  if (!file.serverFile?.generation) {
    // the file does not yet exist in the Terra workspace
    return <span className="form-group">
      <span className="detail no-download-available margin-left" data-toggle="tooltip"
        title='You can download this file once it has been fully uploaded. Check back soon.'>
        Awaiting remote file <LoadingSpinner/>
>>>>>>> c085f010
      </span>
    </span>
  }

  return <span className="form-group">
    <a onClick={() => handleDownloadClick()} className="btn terra-tertiary-btn">
      <span className="fas fa-download"></span> {bytesToSize(file.upload_file_size)}
    </a>
  </span>
}<|MERGE_RESOLUTION|>--- conflicted
+++ resolved
@@ -1,10 +1,7 @@
 import React, { useContext } from 'react'
 import { bytesToSize } from 'lib/stats'
-<<<<<<< HEAD
 import { StudyContext } from 'components/upload/UploadWizard'
-=======
 import LoadingSpinner from 'lib/LoadingSpinner'
->>>>>>> c085f010
 
 /** renders a file download control for the given file object */
 export default function FileDownloadControl({ file }) {
@@ -22,22 +19,8 @@
   if (!file.upload_file_name || file.uploadSelection) {
     // don't show the control if there's no remote file, or if the user has already selected a replacement
     return null
-<<<<<<< HEAD
-  } else {
-    if (!file.upload_file_name && file.human_data) {
-      return null
-    } else {
-      return <span className="form-group">
-        {!file.generation ? <span className="detail no-download-available margin-left" data-toggle="tooltip"
-          title='You can download this file once it has been fully uploaded. Check back soon.'>
-          Awaiting remote file
-        </span> :
-          <a onClick={() => handleDownloadClick()} className="btn terra-tertiary-btn" download={fileName}>
-            {<span className="fas fa-download"></span> } {bytesToSize(file.upload_file_size)}
-          </a>
-        }
-=======
   }
+  
   if (!file.upload_file_name && file.human_data) {
     // don't show the control if this is a sequence file hosted elsewhere
     return null
@@ -49,7 +32,6 @@
       <span className="detail no-download-available margin-left" data-toggle="tooltip"
         title='You can download this file once it has been fully uploaded. Check back soon.'>
         Awaiting remote file <LoadingSpinner/>
->>>>>>> c085f010
       </span>
     </span>
   }
