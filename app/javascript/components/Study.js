/* eslint-disable require-jsdoc */
import React from 'react'

const descriptionWordLimit = 750
const summaryWordLimit = 150
const lengthOfHighlightTag = 21

/* converts description into text snippet */
export function formatDescription(rawDescription, term) {
  const textDescription = stripTags(rawDescription)
  return shortenDescription(textDescription, term)
}

function highlightText(text, terms) {
  const matchedIndicies = []
  if (terms) {
    let match
    const regex = RegExp(terms, 'gi')
    // Find indices where match occured
    while ((match = regex.exec(text)) != null) {
      matchedIndicies.push(match.index)
    }
    if (matchedIndicies.length>0) {
      return { styledText: text.replace(regex, `<span id='highlight'>${terms}</span>`), matchedIndicies }
    }
  }
  return { styledText: text, matchedIndicies }
}

function shortenDescription(textDescription, term) {
  const { styledText, matchedIndicies } = highlightText(textDescription, term)
  const suffixTag = <span className="detail"> ...(continued)</span>

  // Check if there are matches outside of the descriptionWordLimit
  if (matchedIndicies.some(matchedIndex => matchedIndex >= descriptionWordLimit)) {
    // Find matches occur outside descriptionWordLimit
    const matchesOutSideDescriptionWordLimit = matchedIndicies.filter(matchedIndex => matchedIndex>descriptionWordLimit)

    const firstIndex = matchesOutSideDescriptionWordLimit[0]
    // Find matches that fit within the n+descriptionWordLimit
    const ranges = matchesOutSideDescriptionWordLimit.filter(index => index < descriptionWordLimit+firstIndex)
    // Determine where start and end index to ensure matched keywords are included
    const start = ((matchedIndicies.length- matchesOutSideDescriptionWordLimit.length)*(lengthOfHighlightTag+term.length)) +firstIndex
    const end = start + descriptionWordLimit + (ranges.length*(lengthOfHighlightTag+term.length))
    const descriptionText = styledText.slice(start-100, end)
    const displayedStudyDescription = { __html: descriptionText }
    // Determine if there are matches to display in summary paragraph
    const amountOfMatchesInSummaryWordLimit = matchedIndicies.filter(matchedIndex => matchedIndex <= summaryWordLimit).length
    if (amountOfMatchesInSummaryWordLimit>0) {
      //  Need to recaluculate index positions because added html changes size of textDescription
      const beginningTextIndex= (amountOfMatchesInSummaryWordLimit *(lengthOfHighlightTag+term.length))
      const displayedBeginningText = { __html: styledText.slice(0, beginningTextIndex+summaryWordLimit) }
      return <><span dangerouslySetInnerHTML={displayedBeginningText}></span> <span className="detail">... </span><span dangerouslySetInnerHTML={displayedStudyDescription}></span>{suffixTag}</>
    }
    const displayedBeginningText = styledText.slice(0, summaryWordLimit)
    return <><span>{displayedBeginningText} </span><span className="detail">... </span> <span dangerouslySetInnerHTML={displayedStudyDescription}></span>{suffixTag}</>
  }
  const displayedStudyDescription = { __html: styledText.slice(0, descriptionWordLimit) }
  if (textDescription.length>descriptionWordLimit) {
    return <><span dangerouslySetInnerHTML={displayedStudyDescription}></span>{suffixTag}</>
  } else {
    return <><span dangerouslySetInnerHTML={displayedStudyDescription}></span></>
  }
}

/* removes html tags from a string */
function stripTags(rawString) {
  const tempDiv = document.createElement('div')
  // Set the HTML content with the provided
  tempDiv.innerHTML = rawString
  // Retrieve the text property of the element
  return tempDiv.textContent || ''
}

/* displays a brief summary of a study, with a link to the study page */
<<<<<<< HEAD
export default function Study(props) {
  const { terms, facets } = props
  const studyTitle= highlightText(props.study.name, terms).styledText
  const studyDescription = formatDescription(props.study.description, terms)
  const displayStudyTitle = { __html: studyTitle }


  return (
    <div key={props.study.accession}>
      <label htmlFor={props.study.name} id= 'result-title'>
        <a href={props.study.study_url} dangerouslySetInnerHTML = {displayStudyTitle}></a>
      </label>
=======
export default function Study({study}) {
  const studyDescription = formatDescription(study.description)
  let inferredBadge = <></>
  if (study.inferred_match) {
    const helpText = `${study.term_matches.join(', ')} was not found in study metadata, only in study title or description`
    inferredBadge = <span className="badge soft-badge"  data-toggle="tooltip" title={helpText}>text match only</span>
  }

  return (
    <>
      <label htmlFor={study.name} id= 'result-title'>
        <a href={study.study_url}>{study.name} </a> {inferredBadge}</label>
>>>>>>> 4b674160
      <div>
        <span id='cell-count' className='badge badge-secondary'>
          {study.cell_count} Cells
        </span>
      </div>
      {studyDescription}
    </>
  )
}<|MERGE_RESOLUTION|>--- conflicted
+++ resolved
@@ -73,39 +73,31 @@
 }
 
 /* displays a brief summary of a study, with a link to the study page */
-<<<<<<< HEAD
-export default function Study(props) {
-  const { terms, facets } = props
-  const studyTitle= highlightText(props.study.name, terms).styledText
-  const studyDescription = formatDescription(props.study.description, terms)
+export default function Study({ study }) {
+  const { terms, facets } = study
+  const studyTitle= highlightText(study.name, terms).styledText
+  const studyDescription = formatDescription(study.description, terms)
   const displayStudyTitle = { __html: studyTitle }
+  let inferredBadge = <></>
+  if (study.inferred_match) {
+    const helpText = `${study.term_matches.join(', ')} was not found in study metadata, only in study title or description`
+    inferredBadge = <span className="badge soft-badge" data-toggle="tooltip" title={helpText}>text match only</span>
+  }
 
 
   return (
-    <div key={props.study.accession}>
-      <label htmlFor={props.study.name} id= 'result-title'>
-        <a href={props.study.study_url} dangerouslySetInnerHTML = {displayStudyTitle}></a>
-      </label>
-=======
-export default function Study({study}) {
-  const studyDescription = formatDescription(study.description)
-  let inferredBadge = <></>
-  if (study.inferred_match) {
-    const helpText = `${study.term_matches.join(', ')} was not found in study metadata, only in study title or description`
-    inferredBadge = <span className="badge soft-badge"  data-toggle="tooltip" title={helpText}>text match only</span>
-  }
-
-  return (
     <>
-      <label htmlFor={study.name} id= 'result-title'>
-        <a href={study.study_url}>{study.name} </a> {inferredBadge}</label>
->>>>>>> 4b674160
-      <div>
-        <span id='cell-count' className='badge badge-secondary'>
-          {study.cell_count} Cells
-        </span>
+      <div key={study.accession}>
+        <label htmlFor={study.name} id= 'result-title'>
+          <a href={study.study_url} dangerouslySetInnerHTML = {displayStudyTitle}></a>{inferredBadge}
+        </label>
+        <div>
+          <span id='cell-count' className='badge badge-secondary'>
+            {study.cell_count} Cells
+          </span>
+        </div>
+        {studyDescription}
       </div>
-      {studyDescription}
     </>
   )
 }