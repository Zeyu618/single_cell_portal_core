import React, { useContext, useState } from 'react'
import { fetchSearch, buildSearchQueryString, buildFacetsFromQueryString } from 'lib/scp-api'
import _cloneDeep from 'lodash/cloneDeep'
import _assign from 'lodash/assign'
import _isEqual from 'lodash/isEqual'
import { navigate, useParams } from '@reach/router'
import * as queryString from 'query-string'
/* eslint-disable */
/*
  This is a single component and paired context that manages the search params and data
*/
const emptySearch = {
  params: {
    terms: '',
    facets: {},
    page: 1
  },
  results: [],
  isLoading: false,
  isLoaded: false,
  isError: false,
  updateSearch: () => { throw new Error('You are trying to use this context outside of a Provider container') }
}

export const StudySearchContext = React.createContext(emptySearch)

export function useContextStudySearch() {
  return useContext(StudySearchContext)
}

<<<<<<< HEAD
export default class StudySearchProvider extends React.Component {
  constructor(props) {
    super(props)
    const queryParams = queryString.parse(window.location.search);
    let initialState = _cloneDeep(emptySearch)
    initialState.params = {
      page: queryParams.page ? queryParams.page : 1,
      terms: queryParams.terms ? queryParams.terms : '',
      facets: buildFacetsFromQueryString(queryParams.facets)
    }
    initialState.updateSearch = this.updateSearch
    this.state = initialState
  }

  updateFacets = async () => {
    const facets = await fetchFacets();
    const df = facets.filter(facet => defaultFacetIds.includes(facet.id));
    const mf = facets.filter(facet => moreFacetIds.includes(facet.id));

    const organismAgeMock = [{
      "name": "Organism Age",
      "id": "organism_age",
      "links": [],
      "type": "number",
      "max": "150",
      "min": "0",
      "unit": "year",
      "all_units": ["year", "month", "week", "day", "hour"]
    }];
    const mfWithAgeMock = [...mf, ...organismAgeMock];

    this.setState({
      defaultFacets: df,
      // moreFacets: mf
      moreFacets: mfWithAgeMock
    })
=======
export default function StudySearchProvider(props) {
  let defaultState = _cloneDeep(emptySearch)
  defaultState.updateSearch = updateSearch
  let [searchState, setSearchState] = useState(defaultState)
  const queryParams = queryString.parse(props.location.search);
  let updatedParams = {
    page: queryParams.page ? queryParams.page : 1,
    terms: queryParams.terms ? queryParams.terms : '',
    facets: buildFacetsFromQueryString(queryParams.facets)
>>>>>>> 83ea33b0
  }

  // update the search criteria
  async function updateSearch(searchParams) {
    const effectiveParams = Object.assign(updatedParams, searchParams)
    // reset the page to 1 for new searches, unless otherwise specified
    if (!searchParams.page) {
      effectiveParams.page = 1
    }
    navigate('?' + buildSearchQueryString('study', effectiveParams.terms, effectiveParams.facets, effectiveParams.page))
  }

  //perform the actual API search
  async function performSearch(searchParams) {
    // reset the scroll in case they scrolled down to read prior results
    window.scrollTo(0,0)
    const results = await fetchSearch('study', searchParams.terms, searchParams.facets, searchParams.page)
    setSearchState({
      params: searchParams,
      isError: false,
      isLoading: false,
      isLoaded: true,
      results: results,
      updateSearch: updateSearch
    })
  }

  if (!_isEqual(updatedParams, searchState.params) || !searchState.isLoading && !searchState.isLoaded) {
    performSearch(updatedParams)
    setSearchState({
      params: updatedParams,
      isError: false,
      isLoading: true,
      isLoaded: false,
      results: [],
      updateSearch: updateSearch
    })
  }

  return (
    <StudySearchContext.Provider value={searchState}>
      { props.children }
    </StudySearchContext.Provider>
  )
}<|MERGE_RESOLUTION|>--- conflicted
+++ resolved
@@ -28,44 +28,6 @@
   return useContext(StudySearchContext)
 }
 
-<<<<<<< HEAD
-export default class StudySearchProvider extends React.Component {
-  constructor(props) {
-    super(props)
-    const queryParams = queryString.parse(window.location.search);
-    let initialState = _cloneDeep(emptySearch)
-    initialState.params = {
-      page: queryParams.page ? queryParams.page : 1,
-      terms: queryParams.terms ? queryParams.terms : '',
-      facets: buildFacetsFromQueryString(queryParams.facets)
-    }
-    initialState.updateSearch = this.updateSearch
-    this.state = initialState
-  }
-
-  updateFacets = async () => {
-    const facets = await fetchFacets();
-    const df = facets.filter(facet => defaultFacetIds.includes(facet.id));
-    const mf = facets.filter(facet => moreFacetIds.includes(facet.id));
-
-    const organismAgeMock = [{
-      "name": "Organism Age",
-      "id": "organism_age",
-      "links": [],
-      "type": "number",
-      "max": "150",
-      "min": "0",
-      "unit": "year",
-      "all_units": ["year", "month", "week", "day", "hour"]
-    }];
-    const mfWithAgeMock = [...mf, ...organismAgeMock];
-
-    this.setState({
-      defaultFacets: df,
-      // moreFacets: mf
-      moreFacets: mfWithAgeMock
-    })
-=======
 export default function StudySearchProvider(props) {
   let defaultState = _cloneDeep(emptySearch)
   defaultState.updateSearch = updateSearch
@@ -75,7 +37,6 @@
     page: queryParams.page ? queryParams.page : 1,
     terms: queryParams.terms ? queryParams.terms : '',
     facets: buildFacetsFromQueryString(queryParams.facets)
->>>>>>> 83ea33b0
   }
 
   // update the search criteria
