import React, { useContext } from 'react'
import { FontAwesomeIcon } from '@fortawesome/react-fontawesome'
import { faDna, faInfoCircle } from '@fortawesome/free-solid-svg-icons'

import StudyResults from './StudyResults'
import StudySearchResult from './StudySearchResult'
import SearchQueryDisplay from './SearchQueryDisplay'
import { UserContext } from 'providers/UserProvider'
import { getNumFacetsAndFilters } from 'providers/StudySearchProvider'
import { serverErrorEnd } from 'lib/error-utils'


/**
 * handles display of loading, error and results for a list of studies
 * @studySearchState - an object with isLoaded, isLoading, isError, and results properties
 * @studyComponent - the component to use to render individual studies.  If not specified, results/Study.js
 * will be used
 */
const ResultsPanel = ({ studySearchState, studyComponent, noResultsDisplay }) => {
  const featureFlagState = useContext(UserContext).featureFlagsWithDefaults
  const results = studySearchState.results

  let panelContent
  if (studySearchState.isError) {
    panelContent = (
      <div className="error-panel col-md-6 col-md-offset-3">
        { serverErrorEnd }
      </div>
    )
  } else if (!studySearchState.isLoaded) {
    panelContent = (
      <div className="loading-panel">
        Loading &nbsp;
        <FontAwesomeIcon icon={faDna} className="gene-load-spinner" />
      </div>
    )
  } else if (results.studies && results.studies.length > 0) {
    panelContent = (
      <>
        { featureFlagState && featureFlagState.faceted_search &&
          <SearchQueryDisplay terms={results.termList} facets={results.facets}/> }
        <StudyResults
          results={results}
          StudyComponent={StudySearchResult}
          changePage={pageNum => {
            studySearchState.updateSearch({ page: pageNum })
          }}
        />
      </>
    )
  } else {
    noResultsDisplay = noResultsDisplay ? noResultsDisplay : <div> No results found. </div>
    panelContent = (
      <>
        <SearchQueryDisplay terms={results.termList} facets={results.facets} />
        {noResultsDisplay}
      </>
    )
  }

  return (
    <div className="results-panel">
      <div className="results-content">
        { panelContent }
        <FacetResultsFooter studySearchState={studySearchState}/>
      </div>
    </div>
  )
}

const FacetResultsFooter = ({ studySearchState }) => {
  let resultsFooter = <div></div>
  if (studySearchState.isLoaded && studySearchState.params &&
      getNumFacetsAndFilters(studySearchState.params.facets)[0] > 0) {
    resultsFooter = (
      <div className="flexbox alert alert-info">
        <div className="">
          <FontAwesomeIcon icon={faInfoCircle} className="fa-lg fa-fw icon-left"/>
        </div>
        <div className="">
          <p>Our advanced search is metadata-powered.
          By selecting filters, your search <b>targets only studies that use ontology terms</b> in their metadata file.
          Currently, almost 25% of public studies supply that metadata.</p>
          {/*
            84 of 353 studies as of 2021-06-22,
            per https://docs.google.com/spreadsheets/d/1FSpP2XTrG9FqAqD9X-BHxkCZae9vxZA3cQLow8mn-bk
          */}
          Learn more about our search capability on our{' '}
          <a href="https://github.com/broadinstitute/single_cell_portal/wiki/Search-Studies"
<<<<<<< HEAD
            target="_blank" rel="noreferrer"> wiki
          </a>.<br/>
          Study authors looking to make their studies more accessible can read our
=======
            target="_blank" rel="noreferrer">wiki
          </a>.  Study authors looking to make their studies more accessible can read our{' '}
>>>>>>> 7b56eea0
          {/* eslint-disable-next-line max-len */}
          <a href="https://github.com/broadinstitute/single_cell_portal/wiki/Metadata-File#Metadata-powered-Advanced-Search"
            target="_blank" rel="noreferrer"> metadata guide
          </a>.
        </div>
      </div>
    )
  }
  return resultsFooter
}


export default ResultsPanel<|MERGE_RESOLUTION|>--- conflicted
+++ resolved
@@ -87,14 +87,8 @@
           */}
           Learn more about our search capability on our{' '}
           <a href="https://github.com/broadinstitute/single_cell_portal/wiki/Search-Studies"
-<<<<<<< HEAD
-            target="_blank" rel="noreferrer"> wiki
-          </a>.<br/>
-          Study authors looking to make their studies more accessible can read our
-=======
             target="_blank" rel="noreferrer">wiki
           </a>.  Study authors looking to make their studies more accessible can read our{' '}
->>>>>>> 7b56eea0
           {/* eslint-disable-next-line max-len */}
           <a href="https://github.com/broadinstitute/single_cell_portal/wiki/Metadata-File#Metadata-powered-Advanced-Search"
             target="_blank" rel="noreferrer"> metadata guide
