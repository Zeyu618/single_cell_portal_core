--- conflicted
+++ resolved
@@ -152,11 +152,7 @@
   if (study.study_source === 'TDR') {
     // Once non-HCA studies are added to the TDR search index, we'll want a way to distinguish them
     return <span className="badge badge-secondary study-type" data-toggle="tooltip"
-<<<<<<< HEAD
-      title={'Human Cell Atlas study, stored in Terra Data Repo'}> HCA </span>
-=======
       title={'Study from Human Cell Atlas hosted by Terra Data Repo'}> HCA </span>
->>>>>>> 491ab38b
   }
 }
 
