--- conflicted
+++ resolved
@@ -1,11 +1,7 @@
 import React, { useState, useEffect, useContext } from 'react';
 import FacetControl from './FacetControl';
 import MoreFacetsButton from './MoreFacetsButton';
-<<<<<<< HEAD
-import { StudySearchContext } from './search/StudySearchProvider'
-=======
 import { SearchFacetContext } from './search/SearchFacetProvider'
->>>>>>> 83ea33b0
 
 
 export default function FacetsPanel() {
