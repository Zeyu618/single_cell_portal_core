--- conflicted
+++ resolved
@@ -97,7 +97,6 @@
   return data
 }
 
-<<<<<<< HEAD
 /** Does basic validation of the file, including file existence, name, file type, and required fields
  * returns a hash of message keys to validation messages
  * allowedFileTypes is an array of string extensions, e.g. ['.txt', '.csv']
@@ -169,7 +168,9 @@
   }
   if (allOtherNames.includes(file.name)) {
     validationMessages.fileName = `A file named ${file.name} already exists in your study`
-=======
+  }
+}
+
 /** Because we are sending as FormData, rather than JSON, we need to split
     arrays and nested objects across multiple entries to deliver what Rails expects.
     The function below is informed by concepts from
@@ -201,7 +202,6 @@
     if (obj[propertyName] != null) {
       formData.append(propString, obj[propertyName])
     }
->>>>>>> 3c935374
-  }
-}
-
+  }
+}
+
