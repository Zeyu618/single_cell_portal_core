import React, { useEffect, useContext } from 'react'

import ExpressionFileForm from './ExpressionFileForm'
import { rawCountsFileFilter, expressionFileStructureHelp } from './RawCountsStep'
import { UserContext } from 'providers/UserProvider'
import { AddFileButton } from './form-components'

const DEFAULT_NEW_PROCESSED_FILE = {
  is_spatial: false,
  expression_file_info: {
    is_raw_counts: false,
    biosample_input_type: 'Whole cell',
    modality: 'Transcriptomic: unbiased',
    raw_counts_associations: []
  },
  file_type: 'Expression Matrix'
}

export const fileTypes = ['Expression Matrix', 'MM Coordinate Matrix']
const processedFilter = file => fileTypes.includes(file.file_type) && !file.expression_file_info?.is_raw_counts

export default {
  title: 'Processed Matrix',
  name: 'processed',
  component: ProcessedUploadForm,
  fileFilter: processedFilter
}

/** form for uploading a parent expression file and any children */
function ProcessedUploadForm({
  formState,
  serverState,
  addNewFile,
  updateFile,
  saveFile,
  deleteFile
}) {
  const processedParentFiles = formState.files.filter(processedFilter)
  const fileMenuOptions = serverState.menu_options
  const rawCountsFiles = formState.files.filter(rawCountsFileFilter)
  const rawCountsOptions = rawCountsFiles.map(rf => ({ label: rf.name, value: rf._id }))

  const userState = useContext(UserContext)
  const featureFlagState = userState.featureFlagsWithDefaults
  const rawCountsRequired = featureFlagState && featureFlagState.raw_counts_required_frontend

  const hasRawCounts = !!rawCountsFiles.filter(file => file.status === 'uploaded').length
  const isEnabled = !rawCountsRequired || hasRawCounts

  useEffect(() => {
    if (processedParentFiles.length === 0) {
      addNewFile(DEFAULT_NEW_PROCESSED_FILE)
    }
  }, [processedParentFiles.length])

  return <div>
    <div className="row">
      <div className="col-md-12">
        <h4>Processed Expression Files</h4>
      </div>
    </div>

    { !isEnabled &&
      <div className="row">
        <div className="col-md-12">
          <br/>
          Uploading a raw count matrix is now required in order to access to processed matrix uploads.
          <br/>
          <br/>
          If you are unable or do not wish to upload a raw count matrix, you can request an exemption using the link below.
          <br/>
          <br/>
          <div className="row">
            <div className="col-md-3 col-md-offset-2">
              <a href="" className="action"><span className="fas fa-chevron-circle-left"></span> Upload Raw Count File</a>
            </div>
            <div className="col-md-3 col-md-offset-1">
              <a href="https://singlecell.zendesk.com/hc/en-us/requests/new?ticket_form_id=1260811597230"
                className="action"
                rel="noopener noreferrer">Request Exemption <span className="fas fa-external-link-alt"></span>
              </a>
            </div>
          </div>
        </div>
      </div>
    }

    { isEnabled && <>
      <div className="row">
        <div className="col-md-12">
          <div className="form-terra">
            <div className="row">
              <div className="col-md-12">
                <p>Processed matrix data is used to support gene expression visualizations. Gene expression scores can be uploaded in either of two file types:</p>
              </div>
            </div>
            { expressionFileStructureHelp }
          </div>
        </div>
      </div>
      { processedParentFiles.map(file => {
        return <ExpressionFileForm
          key={file._id}
          file={file}
          allFiles={formState.files}
          updateFile={updateFile}
          saveFile={saveFile}
          deleteFile={deleteFile}
          addNewFile={addNewFile}
          rawCountsOptions={rawCountsOptions}
<<<<<<< HEAD
          handleSaveResponse={handleSaveResponse}
          fileMenuOptions={fileMenuOptions}
          associatedChildren={associatedChildren}
          bucketName={formState.study.bucket_id}/>
=======
          fileMenuOptions={fileMenuOptions}/>
>>>>>>> cb56db28
      })}
      <AddFileButton addNewFile={addNewFile} newFileTemplate={DEFAULT_NEW_PROCESSED_FILE}/>
    </> }

  </div>
}<|MERGE_RESOLUTION|>--- conflicted
+++ resolved
@@ -108,14 +108,8 @@
           deleteFile={deleteFile}
           addNewFile={addNewFile}
           rawCountsOptions={rawCountsOptions}
-<<<<<<< HEAD
-          handleSaveResponse={handleSaveResponse}
           fileMenuOptions={fileMenuOptions}
-          associatedChildren={associatedChildren}
           bucketName={formState.study.bucket_id}/>
-=======
-          fileMenuOptions={fileMenuOptions}/>
->>>>>>> cb56db28
       })}
       <AddFileButton addNewFile={addNewFile} newFileTemplate={DEFAULT_NEW_PROCESSED_FILE}/>
     </> }
