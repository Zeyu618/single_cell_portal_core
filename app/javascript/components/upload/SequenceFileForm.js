import React, { useEffect } from 'react'

import Select from 'lib/InstrumentedSelect'
<<<<<<< HEAD
import FileUploadControl from './FileUploadControl'

=======
import FileUploadControl, { FileTypeExtensions } from './FileUploadControl'
>>>>>>> cb56db28
import { TextFormField, SavingOverlay, SaveDeleteButtons } from './form-components'
import { validateFile } from './upload-utils'

const REQUIRED_FIELDS = [{ label: 'species', propertyName: 'taxon_id' }]
const BAM_REQUIRED_FIELDS = REQUIRED_FIELDS.concat([{ label: 'Genome assembly', propertyName: 'genome_assembly_id' }])
const HUMAN_REQUIRED_FIELDS = REQUIRED_FIELDS.concat([
  { label: 'External link', propertyName: 'external_link_url' },
  { label: 'External link name', propertyName: 'name' }
])

/** renders a form for editing/uploading a sequence file and any assoicated bundle files */
export default function SequenceFileForm({
  file,
  updateFile,
  allFiles,
  saveFile,
  deleteFile,
  addNewFile,
  sequenceFileTypes,
  fileMenuOptions,
  associatedBaiFile,
  bucketName
}) {
  const speciesOptions = fileMenuOptions.species.map(spec => ({ label: spec.common_name, value: spec.id }))
  const selectedSpecies = speciesOptions.find(opt => opt.value === file.taxon_id)
  let assemblyOptions = []
  if (selectedSpecies) {
    // filter the assemblies by the selected species
    assemblyOptions = fileMenuOptions.genome_assemblies
      .filter(ga => ga.taxon_id === selectedSpecies.value)
      .map(ga => ({ label: ga.name, value: ga.id }))
  }
  const selectedAssembly = assemblyOptions.find(opt => opt.value === file.genome_assembly_id)

  let requiredFields = REQUIRED_FIELDS
  if (file.human_data) {
    requiredFields = HUMAN_REQUIRED_FIELDS
  } else if (file.file_type === 'BAM') {
    requiredFields = BAM_REQUIRED_FIELDS
  }
  const validationMessages = validateFile({ file, allFiles, requiredFields, allowedFileTypes: FileTypeExtensions.sequence })

  return <div className="row top-margin" key={file._id}>
    <div className="col-md-12">
      <form id={`misc-file-form-${file._id}`}
        className="form-terra"
        onSubmit={e => e.preventDefault()}
        acceptCharset="UTF-8">
        <div className="form-group">
          <label>Primary Human Data?</label><br/>
          <label className="sublabel">
            <input type="radio"
              name={`sequenceHuman-${file._id}`}
              value="false"
              checked={!file.human_data}
              onChange={e => updateFile(file._id, { human_data: false, human_fastq_url: null })} />
              &nbsp;No
          </label>
          <label className="sublabel">
            <input type="radio"
              name={`sequenceHuman-${file._id}`}
              value="true" checked={file.human_data}
              onChange={e => updateFile(file._id, { human_data: true, file_type: 'Fastq', uploadSelection: null })}/>
              &nbsp;Yes
          </label>
        </div>
        { !file.human_data && <>
          <div className="row">
            <div className="col-md-12">
              <FileUploadControl
                file={file}
                updateFile={updateFile}
<<<<<<< HEAD
                bucketName={bucketName}/>
=======
                allowedFileTypes={FileTypeExtensions.sequence}
                validationMessages={validationMessages}/>
>>>>>>> cb56db28
            </div>
          </div>
          <div className="form-group">
            <label className="labeled-select">File type
              <Select options={sequenceFileTypes.map(ft => ({ label: ft, value: ft }))}
                data-analytics-name="sequence-file-type"
                value={{ label: file.file_type, value: file.file_type }}
                onChange={val => updateFile(file._id, { file_type: val.value })}/>
            </label>
          </div>
        </> }
        { file.human_data &&
          <div className="row">
            <div className="col-md-12">
              <TextFormField label="Link to primary human fastq file *"
                fieldName="human_fastq_url"
                file={file}
                updateFile={updateFile}/>
              <TextFormField label="Name *" fieldName="name" file={file} updateFile={updateFile}/>
            </div>
          </div>
        }

        <div className="form-group">
          <label className="labeled-select">Species *
            <Select options={speciesOptions}
              data-analytics-name="sequence-species-select"
              value={selectedSpecies}
              placeholder="Select one..."
              onChange={val => updateFile(file._id, { taxon_id: val.value })}/>
          </label>
        </div>
        { file.file_type === 'BAM' &&
          <div className="form-group">
            <label className="labeled-select">Genome Assembly *
              <Select options={assemblyOptions}
                data-analytics-name="sequence-assembly-select"
                value={selectedAssembly}
                placeholder="Select one..."
                onChange={val => updateFile(file._id, { genome_assembly_id: val.value })}/>
            </label>
          </div>
        }
        <TextFormField label="Description" fieldName="description" file={file} updateFile={updateFile}/>

        <SaveDeleteButtons {...{ file, updateFile, saveFile, deleteFile, validationMessages }}/>
        { (file.file_type === 'BAM' || associatedBaiFile) &&
          <BamIndexFileForm parentFile={file}
            file={associatedBaiFile}
            allFiles={allFiles}
            updateFile={updateFile}
            saveFile={saveFile}
            deleteFile={deleteFile}
<<<<<<< HEAD
            handleSaveResponse={handleSaveResponse}
            addNewFile={addNewFile}
            bucketName={bucketName}/>
=======
            addNewFile={addNewFile}/>
>>>>>>> cb56db28
        }

      </form>

      <SavingOverlay file={file} updateFile={updateFile}/>
    </div>
  </div>
}

/** renders a control for uploading a BAM Index file */
function BamIndexFileForm({
  file,
  allFiles,
  parentFile,
  updateFile,
  saveFile,
  deleteFile,
<<<<<<< HEAD
  addNewFile,
  handleSaveResponse,
  bucketName
=======
  addNewFile
>>>>>>> cb56db28
}) {
  const validationMessages = validateFile({ file, allFiles, allowedFileTypes: FileTypeExtensions.bai })

  // add an empty file to be filled in if none are there
  useEffect(() => {
    if (!file) {
      addNewFile({
        file_type: 'BAM Index',
        human_fastq_url: '',
        human_data: false,
        options: { bam_id: parentFile._id }
      })
    }
  }, [file])

  // if parent id changes, update the child bam_id pointer
  useEffect(() => {
    if (file) {
      updateFile(file._id, { options: { bam_id: parentFile._id } })
    }
  }, [parentFile._id])

  if (!file) {
    return <span></span>
  }
  return <div className="row">
    <div className="col-md-12 ">
      <div className="sub-form">
        <h5>BAM Index File</h5>
        <FileUploadControl
          file={file}
          updateFile={updateFile}
<<<<<<< HEAD
          bucketName={bucketName}/>
=======
          allowedFileTypes={FileTypeExtensions.bai}
          validationMessages={validationMessages}/>
>>>>>>> cb56db28
        <TextFormField label="Description" fieldName="description" file={file} updateFile={updateFile}/>
        <SaveDeleteButtons
          file={file}
          updateFile={updateFile}
          saveFile={saveFile}
          deleteFile={deleteFile}
          validationMessages={validationMessages}/>
      </div>
      <SavingOverlay file={file} updateFile={updateFile}/>
    </div>
  </div>
}<|MERGE_RESOLUTION|>--- conflicted
+++ resolved
@@ -1,12 +1,7 @@
 import React, { useEffect } from 'react'
 
 import Select from 'lib/InstrumentedSelect'
-<<<<<<< HEAD
-import FileUploadControl from './FileUploadControl'
-
-=======
 import FileUploadControl, { FileTypeExtensions } from './FileUploadControl'
->>>>>>> cb56db28
 import { TextFormField, SavingOverlay, SaveDeleteButtons } from './form-components'
 import { validateFile } from './upload-utils'
 
@@ -79,12 +74,9 @@
               <FileUploadControl
                 file={file}
                 updateFile={updateFile}
-<<<<<<< HEAD
+                allowedFileTypes={FileTypeExtensions.sequence}
+                validationMessages={validationMessages}
                 bucketName={bucketName}/>
-=======
-                allowedFileTypes={FileTypeExtensions.sequence}
-                validationMessages={validationMessages}/>
->>>>>>> cb56db28
             </div>
           </div>
           <div className="form-group">
@@ -138,13 +130,8 @@
             updateFile={updateFile}
             saveFile={saveFile}
             deleteFile={deleteFile}
-<<<<<<< HEAD
-            handleSaveResponse={handleSaveResponse}
             addNewFile={addNewFile}
             bucketName={bucketName}/>
-=======
-            addNewFile={addNewFile}/>
->>>>>>> cb56db28
         }
 
       </form>
@@ -162,13 +149,8 @@
   updateFile,
   saveFile,
   deleteFile,
-<<<<<<< HEAD
   addNewFile,
-  handleSaveResponse,
   bucketName
-=======
-  addNewFile
->>>>>>> cb56db28
 }) {
   const validationMessages = validateFile({ file, allFiles, allowedFileTypes: FileTypeExtensions.bai })
 
@@ -201,12 +183,9 @@
         <FileUploadControl
           file={file}
           updateFile={updateFile}
-<<<<<<< HEAD
+          allowedFileTypes={FileTypeExtensions.bai}
+          validationMessages={validationMessages}
           bucketName={bucketName}/>
-=======
-          allowedFileTypes={FileTypeExtensions.bai}
-          validationMessages={validationMessages}/>
->>>>>>> cb56db28
         <TextFormField label="Description" fieldName="description" file={file} updateFile={updateFile}/>
         <SaveDeleteButtons
           file={file}
