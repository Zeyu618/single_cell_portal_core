--- conflicted
+++ resolved
@@ -23,30 +23,23 @@
   saveFile,
   deleteFile,
   addNewFile,
-<<<<<<< HEAD
-  fileMenuOptions
-=======
-  handleSaveResponse,
   fileMenuOptions,
-  rawCountsOptions=[],
-  associatedChildren
->>>>>>> 3c935374
+  rawCountsOptions
 }) {
   const associatedChildren = findBundleChildren(file, allFiles)
   const speciesOptions = fileMenuOptions.species.map(spec => ({ label: spec.common_name, value: spec.id }))
   const selectedSpecies = speciesOptions.find(opt => opt.value === file.taxon_id)
   const isMtxFile = file.file_type === 'MM Coordinate Matrix'
   const isRawCountsFile = file.expression_file_info.is_raw_counts
-<<<<<<< HEAD
+
   const allowedFileTypes = isMtxFile ? FileTypeExtensions.mtx : FileTypeExtensions.plainText
   const requiredFields = isRawCountsFile ? RAW_COUNTS_REQUIRED_FIELDS : REQUIRED_FIELDS
   const validationMessages = validateFile({ file, allFiles, allowedFileTypes, requiredFields })
-=======
+
   const associatedRawCounts = file.expression_file_info.raw_counts_associations.map(id => ({
     label: rawCountsOptions.find(rf => rf.value == id)?.label,
     value: id
   }))
->>>>>>> 3c935374
 
   return <div className="row top-margin" key={file._id}>
     <div className="col-md-12">
@@ -79,8 +72,6 @@
           </label>
         </div>
 
-<<<<<<< HEAD
-=======
         <TextFormField label="Description" fieldName="description" file={file} updateFile={updateFile}/>
         <TextFormField label="Expression Axis Label" fieldName="y_axis_label" file={file} updateFile={updateFile}/>
 
@@ -101,7 +92,6 @@
           </div>
         }
 
->>>>>>> 3c935374
         <div className="form-group">
           <label className="labeled-select" data-testid="expression-select-taxon_id">Species *
             <Select options={speciesOptions}
@@ -113,11 +103,7 @@
         </div>
 
         { isRawCountsFile &&
-<<<<<<< HEAD
           <ExpressionFileInfoSelect label="Units *"
-=======
-          <ExpressionFileInfoSelect label="Units"
->>>>>>> 3c935374
             propertyName="units"
             rawOptions={fileMenuOptions.units}
             file={file}
