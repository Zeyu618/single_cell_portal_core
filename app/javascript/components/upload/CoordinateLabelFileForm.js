import React from 'react'

import Select from 'lib/InstrumentedSelect'
import FileUploadControl, { FileTypeExtensions } from './FileUploadControl'
import { TextFormField, SavingOverlay, SaveDeleteButtons } from './form-components'
import { validateFile } from './upload-utils'

/** renders a form for editing/uploading an coordinate label file */
export default function CoordinateLabelForm({
  file,
  allFiles,
  updateFile,
  saveFile,
  deleteFile,
  associatedClusterFileOptions,
  updateCorrespondingClusters,
  bucketName
}) {
  const associatedCluster = associatedClusterFileOptions.find(opt => opt.value === file.options.cluster_file_id)
  const validationMessages = validateFile({
    file, allFiles,
    requiredFields: [{ label: 'Associated file', propertyName: 'options.cluster_file_id' }],
    allowedFileTypes: FileTypeExtensions.plainText
  })
  return <div className="row top-margin" key={file._id}>
    <div className="col-md-12">
      <form id={`labelForm-${file._id}`}
        className="form-terra"
        onSubmit={e => e.preventDefault()}
        acceptCharset="UTF-8">
        <div className="row">
          <div className="col-md-12">
            <FileUploadControl
              file={file}
              updateFile={updateFile}
              allowedFileTypes={FileTypeExtensions.plainText}
<<<<<<< HEAD
              bucketName={bucketName}/>
=======
              validationMessages={validationMessages}/>
>>>>>>> cb56db28
          </div>
        </div>
        <div className="form-group">
          <label className="labeled-select">Corresponding clusters / spatial data *
            <Select options={associatedClusterFileOptions}
              data-analytics-name="coordinate-labels-corresponding-cluster"
              id={`coordCluster-${file._id}`}
              value={associatedCluster}
              placeholder="Select one..."
              onChange={val => updateCorrespondingClusters(file, val)}/>
          </label>
        </div>
        <TextFormField label="Description / Legend (this will be displayed below image)"
          fieldName="description" file={file} updateFile={updateFile}/>
        <SaveDeleteButtons {...{ file, updateFile, saveFile, deleteFile, validationMessages }}/>
      </form>

      <SavingOverlay file={file} updateFile={updateFile}/>
    </div>
  </div>
}<|MERGE_RESOLUTION|>--- conflicted
+++ resolved
@@ -34,11 +34,8 @@
               file={file}
               updateFile={updateFile}
               allowedFileTypes={FileTypeExtensions.plainText}
-<<<<<<< HEAD
+              validationMessages={validationMessages}
               bucketName={bucketName}/>
-=======
-              validationMessages={validationMessages}/>
->>>>>>> cb56db28
           </div>
         </div>
         <div className="form-group">
