--- conflicted
+++ resolved
@@ -1,11 +1,8 @@
 import React, { useState } from 'react'
 import _clone from 'lodash/clone'
 import { FontAwesomeIcon } from '@fortawesome/react-fontawesome'
-<<<<<<< HEAD
-import { faLink, faArrowLeft, faCog, faTimes, faDna, faUndoAlt } from '@fortawesome/free-solid-svg-icons'
-=======
 import { faLink, faArrowLeft, faCog, faTimes, faDna, faUndo } from '@fortawesome/free-solid-svg-icons'
->>>>>>> 7331de94
+
 
 import StudyGeneField from './StudyGeneField'
 import ClusterSelector from 'components/visualization/controls/ClusterSelector'
@@ -267,11 +264,7 @@
             { !showViewOptionsControls &&
               <button className="action view-options-toggle view-options-toggle-on"
                 onClick={toggleViewOptions}
-<<<<<<< HEAD
-                data-analytics-name="explore-view-options-show">
-=======
                 data-analytics-name="view-options-show">
->>>>>>> 7331de94
                 OPTIONS <FontAwesomeIcon className="fa-lg" icon={faCog}/>
               </button>
             }
@@ -373,20 +366,9 @@
             <FontAwesomeIcon className="fa-lg" icon={faCog}/> OPTIONS
             <button className="action"
               onClick={toggleViewOptions}
-<<<<<<< HEAD
-              title="hide options"
-              data-analytics-name="explore-view-options-hide">
-=======
               title="Hide options"
               data-analytics-name="view-options-hide">
->>>>>>> 7331de94
               <FontAwesomeIcon className="fa-lg" icon={faTimes}/>
-            </button>
-            <button className="action"
-              onClick={clearExploreParams}
-              title="reset view options"
-              data-analytics-name="explore-view-options-reset">
-              <FontAwesomeIcon icon={faUndoAlt}/>
             </button>
           </div>
           <div>
