import React, { useEffect, useRef } from 'react'
import _clone from 'lodash/clone'
import { FontAwesomeIcon } from '@fortawesome/react-fontawesome'
import { faReply } from '@fortawesome/free-solid-svg-icons'

import StudyGeneField from './StudyGeneField'
import ScatterPlot from 'components/visualization/ScatterPlot'
import StudyViolinPlot from 'components/visualization/StudyViolinPlot'
import DotPlot from 'components/visualization/DotPlot'
import Heatmap from 'components/visualization/Heatmap'
import { getAnnotationValues } from 'components/visualization/ClusterControls'

const tabList = [
  { key: 'cluster', label: 'Cluster' },
  { key: 'scatter', label: 'Scatter' },
  { key: 'distribution', label: 'Distribution' },
  { key: 'dotplot', label: 'Dot Plot' },
  { key: 'heatmap', label: 'Heatmap' }
]

/**
 * Renders the gene search box and the tab selection
 * Responsible for determining which tabs are available for a given view of the study
 *
 * We want to mount all components that are enabled, so they can fetch their data and persist
 * even when they are not currently in view. We don't want to mount non-enabled components
 * as their display doesn't make sense with the current dataParams, and so they will
 * need to re-render on dataParams change anyway
 *
 * @param {String} studyAccession  the study accession to visualize
 * @param {Object} exploreInfo  the object returned from a call to api/v1/studies/{study}/visualization/explore
 * @param {Object} dataParams  object with cluster, annotation, and other viewing properties specified.
 * @param { Function } updateDataParams function for passing updates to the dataParams object
 */
export default function ExploreDisplayTabs({ studyAccession, exploreInfo, renderParams, dataParams, updateDataParams }) {
  const isMultiGene = dataParams.genes.length > 1
  const isGene = dataParams.genes.length > 0
  const firstRender = useRef(true)
<<<<<<< HEAD
=======
  const tabContainerEl = useRef(null)
>>>>>>> 0e7496f7
  let enabledTabs = []

  if (isGene) {
    if (isMultiGene) {
      if (dataParams.consensus) {
        enabledTabs = ['scatter', 'distribution', 'dotplot']
      } else {
        enabledTabs = ['dotplot', 'heatmap']
      }
    } else {
      enabledTabs = ['scatter', 'distribution']
    }
  } else {
    enabledTabs = ['cluster']
  }

  let shownTab = dataParams.tab
  if (!enabledTabs.includes(shownTab)) {
    shownTab = enabledTabs[0]
  }
  // dataParams object without genes specified, to pass to cluster comparison graphs
  const genelessDataParams = _clone(dataParams)
  genelessDataParams.genes = []

  /** helper function so that StudyGeneField doesn't have to see the full dataParams object */
  function setGenes(genes) {
    updateDataParams({ genes })
  }
  /** helper function to get render width avaiable for chart components, since they may be first rendered hidden */
  function getTabWidth() {
    return tabContainerEl.clientWidth - 30 // 30 is the bootstrap auto-padding
  }
  useEffect(() => {
    if (!firstRender.current) {
      // switch back to the default tab for a given view when the genes/consensus changes
      updateDataParams({ tab: enabledTabs[0] })
    } else {
      firstRender.current = false
    }
  }, [dataParams.genes.join(','), dataParams.consensus])
  return (
    <>
      <div className="row">
        <div className="col-md-5">
          <div className="flexbox">
            <StudyGeneField genes={dataParams.genes}
              setGenes={setGenes}
              allGenes={exploreInfo ? exploreInfo.uniqueGenes : []}/>
            {isGene && <button className="action fa-lg"
              onClick={() => setGenes([])}
              title="return to cluster view"
              data-analytics-name="back-to-cluster-view">
              <FontAwesomeIcon icon={faReply}/>
            </button> }
          </div>
        </div>
        <div className="col-md-7">
          <ul className="nav nav-tabs" role="tablist" data-analytics-name="explore-default">
            { enabledTabs.map(tabKey => {
              const label = tabList.find(({ key }) => key === tabKey).label
              return (
                <li key={tabKey} role="presentation" className={`study-nav ${tabKey === shownTab ? 'active' : ''}`}>
                  <a onClick={() => updateDataParams({ tab: tabKey })}>{label}</a>
                </li>
              )
            })}
          </ul>
        </div>
      </div>

      <div className="row">
        <div className="col-md-12 explore-plot-tab-content" ref={tabContainerEl}>
          { enabledTabs.includes('cluster') &&
            <div className={shownTab === 'cluster' ? '' : 'hidden'}>
              <ScatterPlot studyAccession={studyAccession} dataParams={dataParams} />
            </div>
          }
          { enabledTabs.includes('scatter') &&
            <div className={shownTab === 'scatter' ? '' : 'hidden'}>
              <div className="row">
                <div className="col-md-6">
                  <ScatterPlot
                    studyAccession={studyAccession}
                    dataParams={dataParams}
                    renderParams={renderParams}/>
                </div>
                <div className="col-md-6">
                  <ScatterPlot
                    studyAccession={studyAccession}
                    dataParams={genelessDataParams}
<<<<<<< HEAD
=======
                    renderParams={renderParams}
>>>>>>> 0e7496f7
                    plotOptions= {{ showlegend: false }}/>
                </div>
              </div>
            </div>
          }
          { enabledTabs.includes('distribution') &&
            <div className={shownTab === 'distribution' ? '' : 'hidden'}>
              <StudyViolinPlot studyAccession={studyAccession} dataParams={dataParams} genes={dataParams.genes}/>
            </div>
          }
          { enabledTabs.includes('dotplot') &&
            <div className={shownTab === 'dotplot' ? '' : 'hidden'}>
              <DotPlotTab
                studyAccession={studyAccession}
                dataParams={dataParams}
                annotations={exploreInfo ? exploreInfo.annotationList.annotations : null}
                widthFunc={getTabWidth}/>
            </div>
          }
          { enabledTabs.includes('heatmap') &&
            <div className={shownTab === 'heatmap' ? '' : 'hidden'}>
              <Heatmap studyAccession={studyAccession} dataParams={dataParams} genes={dataParams.genes} widthFunc={getTabWidth}/>
            </div>
          }
        </div>
      </div>
    </>
  )
}

/** renders the dot plot tab for multi gene searches */
<<<<<<< HEAD
function DotPlotTab({ studyAccession, dataParams, annotations }) {
  const annotationValues = getAnnotationValues(dataParams.annotation, annotations)
=======
function DotPlotTab({studyAccession, dataParams, annotations, widthFunc}) {
  let annotationValues = getAnnotationValues(dataParams.annotation, annotations)
>>>>>>> 0e7496f7
  return (<DotPlot
    studyAccession={studyAccession}
    dataParams={dataParams}
    genes={dataParams.genes}
    annotationValues={annotationValues}
    widthFunc={widthFunc}
  />)
}<|MERGE_RESOLUTION|>--- conflicted
+++ resolved
@@ -32,14 +32,13 @@
  * @param {Object} dataParams  object with cluster, annotation, and other viewing properties specified.
  * @param { Function } updateDataParams function for passing updates to the dataParams object
  */
-export default function ExploreDisplayTabs({ studyAccession, exploreInfo, renderParams, dataParams, updateDataParams }) {
+export default function ExploreDisplayTabs(
+  { studyAccession, exploreInfo, renderParams, dataParams, updateDataParams }
+) {
   const isMultiGene = dataParams.genes.length > 1
   const isGene = dataParams.genes.length > 0
   const firstRender = useRef(true)
-<<<<<<< HEAD
-=======
   const tabContainerEl = useRef(null)
->>>>>>> 0e7496f7
   let enabledTabs = []
 
   if (isGene) {
@@ -130,10 +129,7 @@
                   <ScatterPlot
                     studyAccession={studyAccession}
                     dataParams={genelessDataParams}
-<<<<<<< HEAD
-=======
                     renderParams={renderParams}
->>>>>>> 0e7496f7
                     plotOptions= {{ showlegend: false }}/>
                 </div>
               </div>
@@ -165,13 +161,8 @@
 }
 
 /** renders the dot plot tab for multi gene searches */
-<<<<<<< HEAD
-function DotPlotTab({ studyAccession, dataParams, annotations }) {
+function DotPlotTab({ studyAccession, dataParams, annotations, widthFunc }) {
   const annotationValues = getAnnotationValues(dataParams.annotation, annotations)
-=======
-function DotPlotTab({studyAccession, dataParams, annotations, widthFunc}) {
-  let annotationValues = getAnnotationValues(dataParams.annotation, annotations)
->>>>>>> 0e7496f7
   return (<DotPlot
     studyAccession={studyAccession}
     dataParams={dataParams}
