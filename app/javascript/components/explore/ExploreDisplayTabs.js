import React, { useState } from 'react'
import _clone from 'lodash/clone'
import { FontAwesomeIcon } from '@fortawesome/react-fontawesome'
import { faLink, faArrowLeft, faCog, faTimes, faDna, faUndo } from '@fortawesome/free-solid-svg-icons'


import StudyGeneField from './StudyGeneField'
import ClusterSelector from 'components/visualization/controls/ClusterSelector'
import AnnotationSelector from 'components/visualization/controls/AnnotationSelector'
import SubsampleSelector from 'components/visualization/controls/SubsampleSelector'
import { ExploreConsensusSelector } from 'components/visualization/controls/ConsensusSelector'
import SpatialSelector from 'components/visualization/controls/SpatialSelector'
import CreateAnnotation from 'components/visualization/controls/CreateAnnotation'
import PlotDisplayControls from 'components/visualization/PlotDisplayControls'
import GeneListSelector from 'components/visualization/controls/GeneListSelector'
import InferCNVIdeogramSelector from 'components/visualization/controls/InferCNVIdeogramSelector'
import { createCache } from './plot-data-cache'
import ScatterTab from './ScatterTab'
import ScatterPlot from 'components/visualization/ScatterPlot'
import StudyViolinPlot from 'components/visualization/StudyViolinPlot'
import DotPlot from 'components/visualization/DotPlot'
import Heatmap from 'components/visualization/Heatmap'
import GenomeView from './GenomeView'
import ImageTab from './ImageTab'
import { getAnnotationValues, getDefaultSpatialGroupsForCluster } from 'lib/cluster-utils'
import RelatedGenesIdeogram from 'components/visualization/RelatedGenesIdeogram'
import InferCNVIdeogram from 'components/visualization/InferCNVIdeogram'
import useResizeEffect from 'hooks/useResizeEffect'
import { log } from 'lib/metrics-api'


const tabList = [
  { key: 'loading', label: 'loading...' },
  { key: 'scatter', label: 'Scatter' },
  { key: 'annotatedScatter', label: 'Annotated Scatter' },
  { key: 'correlatedScatter', label: 'Correlation' },
  { key: 'distribution', label: 'Distribution' },
  { key: 'dotplot', label: 'Dot Plot' },
  { key: 'heatmap', label: 'Heatmap' },
  { key: 'spatial', label: 'Spatial' },
  { key: 'genome', label: 'Genome' },
  { key: 'infercnv-genome', label: 'Genome (inferCNV)' },
  { key: 'images', label: 'Images' }
]

const ideogramHeight = 140

/**
 * Renders the gene search box and the tab selection
 * Responsible for determining which tabs are available for a given view of the study
 *
 * We want to mount all components that are enabled, so they can fetch their data and persist
 * even when they are not currently in view. We don't want to mount non-enabled components
 * as their display doesn't make sense with the current dataParams, and so they will
 * need to re-render on dataParams change anyway
 *
 * @param {String} studyAccession  the study accession to visualize
 * @param {Object} exploreInfo  the object returned from a call to api/v1/studies/{study}/visualization/explore
 * @param {Object} dataParams  object with cluster, annotation, and other viewing properties specified.
 * @param { Function } updateDataParams function for passing updates to the dataParams object
 */
export default function ExploreDisplayTabs({
  studyAccession, exploreInfo, setExploreInfo, exploreParams, updateExploreParams,
  clearExploreParams, exploreParamsWithDefaults, routerLocation
}) {
  const [, setRenderForcer] = useState({})
  const [dataCache] = useState(createCache())
  // tracks whether the view options controls are open or closed
  const [showViewOptionsControls, setShowViewOptionsControls] = useState(true)
  // whether the user is in lasso-select mode for selecting points for an annotation
  const [isCellSelecting, setIsCellSelecting] = useState(false)
  // a plotly points_selected event
  const [currentPointsSelected, setCurrentPointsSelected] = useState(null)
  const plotContainerClass = 'explore-plot-tab-content'
  const {
    enabledTabs, isGeneList, isGene, isMultiGene, hasIdeogramOutputs
  } = getEnabledTabs(exploreInfo, exploreParams)

  // exploreParams object without genes specified, to pass to cluster comparison plots
  const referencePlotDataParams = _clone(exploreParams)
  referencePlotDataParams.genes = []

  /** helper function so that StudyGeneField doesn't have to see the full exploreParams object */
  function searchGenes(genes) {
    // also unset any selected gene lists or ideogram files
    const newParams = { genes, geneList: '', ideogramFileId: '' }
    if (genes.length < 2) {
      // and unset the consensus if there are no longer 2+ genes
      newParams.consensus = ''
    }
    updateExploreParams(newParams)
  }

  let shownTab = exploreParams.tab
  if (!enabledTabs.includes(shownTab)) {
    shownTab = enabledTabs[0]
  }
  let showRelatedGenesIdeogram = false
  let currentTaxon = null
  let searchedGene = null
  if (
    exploreInfo &&
    exploreInfo.taxonNames.length === 1 &&
    exploreParams.genes.length === 1 &&
    !isGeneList
  ) {
    showRelatedGenesIdeogram = true
    currentTaxon = exploreInfo.taxonNames[0]
    searchedGene = exploreParams.genes[0]
  }
<<<<<<< HEAD
=======
  const showClusterControls = !(['genome', 'infercnv-genome', 'images'].includes(shownTab))
>>>>>>> 419e2005

  const annotationList = exploreInfo ? exploreInfo.annotationList : null
  // hide the cluster controls if we're on a genome/image tab, or if there aren't clusters to choose
  const showClusterControls = !['genome', 'infercnv-genome', 'images'].includes(shownTab) &&
                                annotationList?.clusters?.length

  let hasSpatialGroups = false
  if (exploreInfo) {
    hasSpatialGroups = exploreInfo.spatialGroups.length > 0
  }

  /** in the event a component takes an action which updates the list of annotations available
    * e.g. by creating a user annotation, this updates the list */
  function setAnnotationList(newAnnotationList) {
    const newExploreInfo = Object.assign({}, exploreInfo, { annotationList: newAnnotationList })
    setExploreInfo(newExploreInfo)
  }

  /** copies the url to the clipboard */
  function copyLink(routerLocation) {
    navigator.clipboard.writeText(routerLocation.href)
  }

  /** handler for when the user selects points in a plotly scatter graph */
  function plotPointsSelected(points) {
    log('select:scatter:cells')
    setCurrentPointsSelected(points)
  }

  /** Handle clicks on "View Options" toggler element */
  function toggleViewOptions() {
    setShowViewOptionsControls(!showViewOptionsControls)
  }

  /** handles cluster selection to also populate the default spatial groups */
  function updateClusterParams(newParams) {
    if (newParams.cluster && !newParams.spatialGroups) {
      newParams.spatialGroups = getDefaultSpatialGroupsForCluster(newParams.cluster, exploreInfo.spatialGroups)
      dataCache.clear()
    }

    // if the user updates any cluster params, store all of them in the URL so we don't end up with
    // broken urls in the event of a default cluster/annotation changes
    // also, unset any gene lists as we're about to re-render the explore tab and having gene list selected will show
    // the wrong tabs
    const updateParams = { geneList: '', ideogramFileId: '' }
    const clusterParamNames = ['cluster', 'annotation', 'subsample', 'spatialGroups']
    clusterParamNames.forEach(param => {
      updateParams[param] = param in newParams ? newParams[param] : exploreParamsWithDefaults[param]
    })
    // if a user switches to a numeric annotation, change the tab to annotated scatter (SCP-3833)
    if (newParams.annotation?.type === 'numeric' &&
      exploreParamsWithDefaults.genes.length &&
      exploreParamsWithDefaults.annotation?.type !== 'numeric') {
      updateParams.tab = 'annotatedScatter'
    }
    updateExploreParams(updateParams)
  }

  /** handles gene list selection */
  function updateGeneList(geneList) {
    updateExploreParams({ geneList })
  }

  /** handles updating inferCNV/ideogram selection */
  function updateInferCNVIdeogramFile(annotationFile) {
    updateExploreParams({ ideogramFileId: annotationFile, tab: 'infercnv-genome' })
  }


  /** Get width and height available for plot components, since they may be first rendered hidden */
  function getPlotDimensions({
    isTwoColumn=false,
    isMultiRow=false,
    verticalPad=250,
    horizontalPad=80,
    hasTitle=false
  }) {
    // Get width, and account for expanding "View Options" after page load
    let baseWidth = $(window).width()
    if (showViewOptionsControls) {
      baseWidth = Math.round(baseWidth * 10 / 12)
    }
    let width = (baseWidth - horizontalPad) / (isTwoColumn ? 2 : 1)

    // Get height
    // Height of screen viewport, minus fixed-height elements above gallery
    let galleryHeight = $(window).height() - verticalPad
    if (showRelatedGenesIdeogram) {
      galleryHeight -= ideogramHeight
    }
    if (hasTitle) {
      galleryHeight -= 20
    }
    let height = galleryHeight
    if (isMultiRow) {
      // Fill as much gallery height as possible, but show tip of next row
      // as an affordance that the gallery is vertically scrollable.
      const secondRowTipHeight = 70
      height = height - secondRowTipHeight
    }
    // ensure aspect ratio isn't too distorted
    if (height > width * 1.3) {
      height = Math.round(width * 1.3)
    }

    // Ensure plots aren't too small.
    // This was needed as of 2020-12-14 to avoid a Plotly error in single-gene
    // view: "Something went wrong with axes scaling"
    height = Math.max(height, 200)
    width = Math.max(width, 200)

    return { width, height }
  }

  /** on window resize call setRenderForcer, which is just trivial state to ensure a re-render
   * ensuring that the plots get passed fresh dimensions */
  useResizeEffect(() => {
    setRenderForcer({})
  }, 300)

  return (
    <>
      <div className="row">
        <div className="col-md-5">
          <div className="flexbox">
            <StudyGeneField genes={exploreParams.genes}
              searchGenes={searchGenes}
              allGenes={exploreInfo ? exploreInfo.uniqueGenes : []}
              speciesList={exploreInfo ? exploreInfo.taxonNames : []}/>
            { /* show if this is gene search || gene list */ }
            <button className={isGene || isGeneList || hasIdeogramOutputs ? 'action fa-lg' : 'hidden'}
              onClick={() => searchGenes([])}
              title="Return to cluster view"
              data-toggle="tooltip"
              data-analytics-name="back-to-cluster-view">
              <FontAwesomeIcon icon={faArrowLeft}/>
            </button>
          </div>
        </div>
        <div className="col-md-4 col-md-offset-1">
          <ul className="nav nav-tabs" role="tablist" data-analytics-name="explore-default">
            { enabledTabs.map(tabKey => {
              const label = tabList.find(({ key }) => key === tabKey).label
              return (
                <li key={tabKey}
                  role="presentation"
                  className={`study-nav ${tabKey === shownTab ? 'active' : ''} ${tabKey}-tab-anchor`}>
                  <a onClick={() => updateExploreParams({ tab: tabKey })}>{label}</a>
                </li>
              )
            })}
          </ul>
        </div>
      </div>

      <div className="row explore-tab-content">
        <div className={showViewOptionsControls ? 'col-md-10' : 'col-md-12'}>
          <div className="explore-plot-tab-content row">
            { showRelatedGenesIdeogram &&
              <RelatedGenesIdeogram
                gene={searchedGene}
                taxon={currentTaxon}
                target={`.${plotContainerClass}`}
                height={ideogramHeight}
                genesInScope={exploreInfo.uniqueGenes}
                searchGenes={searchGenes}
                speciesList={exploreInfo.taxonNames}
              />
            }
            { !showViewOptionsControls &&
              <button className="action view-options-toggle view-options-toggle-on"
                onClick={toggleViewOptions}
                data-analytics-name="view-options-show">
                OPTIONS <FontAwesomeIcon className="fa-lg" icon={faCog}/>
              </button>
            }
            { enabledTabs.includes('annotatedScatter') &&
              <div className={shownTab === 'annotatedScatter' ? '' : 'hidden'}>
                <ScatterPlot
                  studyAccession={studyAccession}
                  {...exploreParams}
                  isAnnotatedScatter={true}
                  dimensions={getPlotDimensions({
                    isMultiRow: !!exploreParams?.spatialGroups.length,
                    hasTitle: true,
                    showRelatedGenesIdeogram
                  })}
                  isCellSelecting={isCellSelecting}
                  plotPointsSelected={plotPointsSelected}
                />
              </div>
            }
            { enabledTabs.includes('correlatedScatter') &&
              <div className={shownTab === 'correlatedScatter' ? '' : 'hidden'}>
                <ScatterPlot
                  studyAccession={studyAccession}
                  {...exploreParams}
                  isCorrelatedScatter={true}
                  dimensions={getPlotDimensions({
                    hasTitle: true,
                    showRelatedGenesIdeogram: false
                  })}
                  isCellSelecting={isCellSelecting}
                  plotPointsSelected={plotPointsSelected}
                />
              </div>
            }
            { enabledTabs.includes('scatter') &&
              <div className={shownTab === 'scatter' ? '' : 'hidden'}>
                <ScatterTab
                  {...{
                    studyAccession,
                    exploreParams,
                    updateExploreParams,
                    exploreInfo,
                    isGeneList,
                    isGene,
                    isMultiGene,
                    isCellSelecting,
                    plotPointsSelected,
                    getPlotDimensions,
                    dataCache
                  }}/>
              </div>
            }
            { enabledTabs.includes('distribution') &&
              <div className={shownTab === 'distribution' ? '' : 'hidden'}>
                <StudyViolinPlot
                  studyAccession={studyAccession}
                  updateDistributionPlot={distributionPlot => updateExploreParams({ distributionPlot }, false)}
                  dimensions={getPlotDimensions({})}
                  {...exploreParams}/>
              </div>
            }
            { enabledTabs.includes('dotplot') &&
              <div className={shownTab === 'dotplot' ? '' : 'hidden'}>
                <DotPlot
                  studyAccession={studyAccession}
                  {... exploreParamsWithDefaults}
                  annotationValues={getAnnotationValues(
                     exploreParamsWithDefaults?.annotation,
                     exploreParamsWithDefaults?.annotationList?.annotations
                  )}
                  dimensions={getPlotDimensions({})}
                />
              </div>
            }
            { enabledTabs.includes('heatmap') &&
              <div className={shownTab === 'heatmap' ? '' : 'hidden'}>
                <Heatmap
                  studyAccession={studyAccession}
                  {... exploreParamsWithDefaults}
                  dimensions={getPlotDimensions({})}/>
              </div>
            }
            { enabledTabs.includes('genome') &&
              <div className={shownTab === 'genome' ? '' : 'hidden'}>
                <GenomeView
                  studyAccession={studyAccession}
                  bamFileName={exploreParams.bamFileName}
                  uniqueGenes={exploreInfo.uniqueGenes}
                  isVisible={shownTab === 'genome'}
                  updateExploreParams={updateExploreParams}
                />
              </div>
            }
            { enabledTabs.includes('infercnv-genome') &&
            <div className={shownTab === 'infercnv-genome' ? '' : 'hidden'}>
              <InferCNVIdeogram
                studyAccession={studyAccession}
                ideogramFileId={exploreParams?.ideogramFileId}
                inferCNVIdeogramFiles={exploreInfo.inferCNVIdeogramFiles}
                showViewOptionsControls={showViewOptionsControls}
              />
            </div>
            }
            { enabledTabs.includes('images') &&
              <div className={shownTab === 'images' ? '' : 'hidden'}>
                <ImageTab
                  studyAccession={studyAccession}
                  imageFiles={exploreInfo.imageFiles}
                  bucketName={exploreInfo.bucket_id}
                  isCellSelecting={isCellSelecting}
                  isVisible={shownTab === 'images'}
                  getPlotDimensions={getPlotDimensions}
                  exploreParams={exploreParams}
                  plotPointsSelected={plotPointsSelected}
                />
              </div>
            }
            { enabledTabs.includes('loading') &&
              <div className={shownTab === 'loading' ? '' : 'hidden'}>
                <FontAwesomeIcon icon={faDna} className="gene-load-spinner"/>
              </div>
            }
          </div>
        </div>
        <div className={showViewOptionsControls ? 'col-md-2 ' : 'hidden'}>
          <div className="view-options-toggle">
            <FontAwesomeIcon className="fa-lg" icon={faCog}/> OPTIONS
            <button className="action"
              onClick={toggleViewOptions}
              title="Hide options"
              data-analytics-name="view-options-hide">
              <FontAwesomeIcon className="fa-lg" icon={faTimes}/>
            </button>
          </div>
          <div>
            <div className={showClusterControls ? '' : 'hidden'}>
              <ClusterSelector
                annotationList={annotationList}
                cluster={exploreParamsWithDefaults.cluster}
                annotation={exploreParamsWithDefaults.annotation}
                updateClusterParams={updateClusterParams}
                spatialGroups={exploreInfo ? exploreInfo.spatialGroups : []}/>
              {hasSpatialGroups &&
                <SpatialSelector allSpatialGroups={exploreInfo.spatialGroups}
                  spatialGroups={exploreParamsWithDefaults.spatialGroups}
                  updateSpatialGroups={spatialGroups => updateClusterParams({ spatialGroups })}/>
              }
              <AnnotationSelector
                annotationList={annotationList}
                cluster={exploreParamsWithDefaults.cluster}
                annotation={exploreParamsWithDefaults.annotation}
                updateClusterParams={updateClusterParams}/>
              { shownTab === 'scatter' && <CreateAnnotation
                isSelecting={isCellSelecting}
                setIsSelecting={setIsCellSelecting}
                annotationList={exploreInfo ? exploreInfo.annotationList : null}
                currentPointsSelected={currentPointsSelected}
                cluster={exploreParamsWithDefaults.cluster}
                annotation={exploreParamsWithDefaults.annotation}
                subsample={exploreParamsWithDefaults.subsample}
                updateClusterParams={updateClusterParams}
                setAnnotationList={setAnnotationList}
                studyAccession={studyAccession}/>
              }
              <SubsampleSelector
                annotationList={annotationList}
                cluster={exploreParamsWithDefaults.cluster}
                subsample={exploreParamsWithDefaults.subsample}
                updateClusterParams={updateClusterParams}/>
            </div>
            { exploreInfo?.geneLists?.length > 0 &&
              <GeneListSelector
                geneList={exploreParamsWithDefaults.geneList}
                studyGeneLists={exploreInfo.geneLists}
                updateGeneList={updateGeneList}/>
            }
            { exploreParams.genes.length > 1 && !['genome', 'infercnv-genome'].includes(shownTab) &&
              <ExploreConsensusSelector
                consensus={exploreParamsWithDefaults.consensus}
                updateConsensus={consensus => updateExploreParams({ consensus })}/>
            }
            { !!exploreInfo?.inferCNVIdeogramFiles &&
                <InferCNVIdeogramSelector
                  inferCNVIdeogramFile={exploreParamsWithDefaults.ideogramFileId}
                  studyInferCNVIdeogramFiles={exploreInfo.inferCNVIdeogramFiles}
                  updateInferCNVIdeogramFile={updateInferCNVIdeogramFile}
                />
            }
          </div>
          <PlotDisplayControls
            shownTab={shownTab}
            exploreParams={exploreParamsWithDefaults}
            updateExploreParams={updateExploreParams}/>
          <button className="action"
            onClick={clearExploreParams}
            title="reset all view options"
            data-analytics-name="explore-view-options-reset">
            <FontAwesomeIcon icon={faUndo}/> Reset view
          </button>
          <br/><br/>
          <button onClick={() => copyLink(routerLocation)}
            className="action"
            data-toggle="tooltip"
            title="copy a link to this visualization to the clipboard">
            <FontAwesomeIcon icon={faLink}/> Get link
          </button>
        </div>
      </div>
    </>
  )
}

/**
  * return an array of the tab names that should be shown, given the exploreParams and exploreInfo
  * (note that the export is for test availability -- this funtion is not intended to be used elsewhere
  */
export function getEnabledTabs(exploreInfo, exploreParams) {
  const isGeneList = !!exploreParams.geneList
  const numGenes = exploreParams?.genes?.length
  const isMultiGene = numGenes > 1
  const isGene = exploreParams?.genes?.length > 0
  const isConsensus = !!exploreParams.consensus
  const hasClusters = exploreInfo && exploreInfo.clusterGroupNames.length > 0
  const hasSpatialGroups = exploreParams.spatialGroups?.length > 0
  const hasGenomeFiles = exploreInfo && exploreInfo?.bamBundleList?.length > 0
  const hasIdeogramOutputs = !!exploreInfo?.inferCNVIdeogramFiles
  const hasImages = exploreInfo?.imageFiles?.length > 0

  let enabledTabs = []
  if (isGeneList) {
    enabledTabs = ['heatmap']
  } else if (isGene) {
    if (isMultiGene) {
      if (isConsensus) {
        if (exploreParams.annotation.type === 'numeric') {
          enabledTabs = ['annotatedScatter', 'dotplot', 'heatmap']
        } else {
          enabledTabs = ['scatter', 'distribution', 'dotplot']
        }
      } else if (hasSpatialGroups) {
        enabledTabs = ['scatter', 'dotplot', 'heatmap']
      } else {
        enabledTabs = ['dotplot', 'heatmap']
        if (numGenes === 2) {
          enabledTabs = ['correlatedScatter', 'dotplot', 'heatmap']
        }
      }
    } else if (exploreParams.annotation.type === 'numeric') {
      enabledTabs = ['annotatedScatter', 'scatter']
    } else {
      enabledTabs = ['scatter', 'distribution']
    }
  } else if (hasClusters) {
    enabledTabs = ['scatter']
  }
  if (hasGenomeFiles) {
    enabledTabs.push('genome')
  }
  if (hasIdeogramOutputs) {
    enabledTabs.push('infercnv-genome')
  }
  if (hasImages) {
    enabledTabs.push('images')
  }

  if (!exploreInfo) {
    enabledTabs = ['loading']
  }
  return { enabledTabs, isGeneList, isGene, isMultiGene, hasIdeogramOutputs }
}<|MERGE_RESOLUTION|>--- conflicted
+++ resolved
@@ -108,10 +108,6 @@
     currentTaxon = exploreInfo.taxonNames[0]
     searchedGene = exploreParams.genes[0]
   }
-<<<<<<< HEAD
-=======
-  const showClusterControls = !(['genome', 'infercnv-genome', 'images'].includes(shownTab))
->>>>>>> 419e2005
 
   const annotationList = exploreInfo ? exploreInfo.annotationList : null
   // hide the cluster controls if we're on a genome/image tab, or if there aren't clusters to choose
