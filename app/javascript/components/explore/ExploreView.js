--- conflicted
+++ resolved
@@ -133,13 +133,9 @@
         <div className={mainViewClass} ref={tabContainerEl}>
           <ExploreDisplayTabs studyAccession={studyAccession}
             dataParams={dataParams}
-<<<<<<< HEAD
             renderParams={renderParams}
             showDataParams={showDataParams}
-=======
->>>>>>> 4a560374
             updateDataParams={updateDataParams}
-            renderParams={renderParams}
             updateRenderParams={updateRenderParams}
             exploreInfo={exploreInfo}/>
         </div>
