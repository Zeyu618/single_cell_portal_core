module Api
  module V1
    module Visualization
      # API methods for visualizing cluster data
      # does NOT contain methods for editing clusters
      class ClustersController < ApiBaseController
        include Concerns::Authenticator
        include Concerns::StudyAware
        include Concerns::ApiCaching
        include Swagger::Blocks

        VALID_SCOPE_VALUES = ['study', 'cluster']
        VALID_TYPE_VALUES = ['group', 'numeric']
        VALID_CONSENSUS_VALUES = ['mean', 'median']

        before_action :set_current_api_user!
        before_action :set_study
        before_action :check_study_view_permission
        before_action :check_api_cache!
        after_action :write_api_cache!

<<<<<<< HEAD
        # shared
        cluster_param_docs = [{
            name: :accession,
            in: :path,
            description: 'Accession of study',
            required: true,
            type: :string
          },
          {
            name: :annotation_name,
            in: :path,
            description: 'Name of annotation, as defined in cluster file',
            type: :string
          },
          {
            name: :annotation_type,
            in: :query,
            description: 'Type of annotation.  One of “group” or “numeric”.',
            type: :string,
            enum: VALID_TYPE_VALUES
          },
          {
            name: :annotation_scope,
            in: :query,
            description: 'Scope of annotation.   One of “study” or “cluster”.',
            type: :string,
            enum: VALID_SCOPE_VALUES
          },
          {
            name: :subsample,
            in: :query,
            description: 'Number of cells to use as subsample threshold.  Omit parameter if not subsampling (i.e. if threshold is “all cells”).',
            type: :string
          },
          {
            name: :consensus,
            in: :query,
            description: 'Statistic to use for consensus, e.g. "mean".  Omit parameter if not applying consensus.',
            type: :string,
            enum: VALID_CONSENSUS_VALUES
          },
          {
            name: :is_annotated_scatter,
            in: :query,
            description: 'Whether plot is an "Annotated Scatter", i.e. an annotation-based data array scatter plot.',
            type: :string
          }]

        cluster_response_docs = [
          {code: 200, description: 'Cluster visualization json object'},
          {code: 401, description: ApiBaseController.unauthorized},
          {code: 403, description: ApiBaseController.forbidden('view study')},
          {code: 404, description: ApiBaseController.not_found(Study)},
          {code: 406, description: ApiBaseController.not_acceptable},
        ]
=======
>>>>>>> 166a4e75

        swagger_path '/studies/{accession}/clusters' do
          operation :get do
            key :tags, [
                'Visualization'
            ]
            key :summary, 'Get the default cluster and its sub-clusters for a study'
            key :description, 'Get the default cluster group and its constituent cluster annotations'
            key :operationId, 'study_clusters_path'
            parameter do
              key :name, :accession
              key :in, :path
              key :description, 'Accession of study'
              key :required, true
              key :type, :string
            end
            response 200 do
              schema do
                key :type, :array
                key :description, 'Array of all cluster group names for this study'
                items do
                  key :type, :string
                  key :description, 'Name of cluster'
                end
              end
            end
            extend SwaggerResponses::StudyControllerResponses
          end
        end

        # return a listing of all clusters
        def index
          render json: ClusterVizService.load_cluster_group_options(@study)
        end

        swagger_path '/studies/{accession}/clusters/{cluster_name}' do
          operation :get do
            key :tags, [
                'Visualization'
            ]
            key :summary, 'Get a cluster\'s visualization data for a study'
            key :description, 'Get the cluster group and its constituent cluster annotations.'
            key :operationId, 'study_cluster_path'
            parameter do
              key :name, :accession
              key :in, :path
              key :description, 'Accession of study'
              key :required, true
              key :type, :string
            end
            parameter do
              key :name, :cluster_name
              key :in, :path
              key :description, 'Name of cluster group.  Use "_default" to return the default cluster'
              key :required, true
              key :type, :string
            end
            response 200 do
              key :description, 'Cluster visualization, suitable for rendering in Plotly'
            end
            extend SwaggerResponses::StudyControllerResponses
          end
        end

        def show
          cluster = nil
          if params[:cluster_name] == '_default' || params[:cluster_name].empty?
            cluster = @study.default_cluster
            if cluster.nil?
              render json: {error: 'No default cluster exists'}, status: 404 and return
            end
          else
            cluster_name = params[:cluster_name]
            cluster = @study.cluster_groups.find_by(name: cluster_name)
            if cluster.nil?
              render json: {error: "No cluster named #{cluster_name} could be found"}, status: 404 and return
            end
          end
          viz_data = self.class.get_cluster_viz_data(@study, cluster, params)
          if viz_data.nil?
            render json: {error: 'Annotation could not be found'}, status: 404 and return
          end
          render json: viz_data
        end

        # packages up a bunch of calls to rendering service endpoints for a response object
        def self.get_cluster_viz_data(study, cluster, url_params)
          annot_params = AnnotationsController.get_annotation_params(url_params)
          annotation = AnnotationVizService.get_selected_annotation(study,
                                                       cluster,
                                                       annot_params[:name],
                                                       annot_params[:type],
                                                       annot_params[:scope])
          if !annotation
            return nil
          end

          subsample = url_params[:subsample].blank? ? nil : url_params[:subsample].to_i

          colorscale = url_params[:colorscale].blank? ? 'Reds' : url_params[:colorscale]

          is_annotated_scatter = !url_params[:is_annotated_scatter].blank?

          titles = ClusterVizService.load_axis_labels(cluster)

          gene_name = url_params[:gene]
          if gene_name.blank?
            # For "Clusters" tab in default view of Explore tab
            coordinates = ClusterVizService.load_cluster_group_data_array_points(study, cluster, annotation, subsample, colorscale)
            if cluster.is_3d?
              range = ClusterVizService.set_range(cluster, coordinates.values)
            end
          else
            # For single-gene view of Explore tab
            gene = study.genes.by_name_or_id(gene_name, study.expression_matrix_files.map(&:id))
            y_axis_title = ExpressionVizService.load_expression_axis_title(study)
            if is_annotated_scatter
              # For "Annotated scatter" tab, shown in first tab for numeric annotations
              coordinates = ExpressionVizService.load_annotation_based_data_array_scatter(
                study, gene, cluster, annotation, subsample, y_axis_title)
              range = ClusterVizService.set_range(cluster, coordinates.values)
              titles = {
                x: annot_params[:name],
                y: y_axis_title
              }
            else
              # For "Scatter" tab
              coordinates = ExpressionVizService.load_expression_data_array_points(study, gene, cluster, annotation, subsample, y_axis_title, colorscale)
            end
          end

          if cluster.is_3d? && cluster.has_range?
            aspect = ClusterVizService.compute_aspect_ratios(range)
          end

          plot_data = ClusterVizService.transform_coordinates(coordinates, study, cluster, annotation)

          axes_full = {
            titles: titles,
            ranges: range,
            aspects: aspect
          }

          coordinate_labels = ClusterVizService.load_cluster_group_coordinate_labels(cluster)
          {
            "data": plot_data,
            "description": cluster.study_file.description,
            "is3D": cluster.is_3d?,
            "isSubsampled": cluster.subsampled?,
            "isAnnotatedScatter": is_annotated_scatter,
            "numPoints": cluster.points,
            "domainRanges": cluster.domain_ranges,
            "axes": axes_full,
            "hasCoordinateLabels": cluster.has_coordinate_labels?,
            "coordinateLabels": coordinate_labels,
            "cluster": cluster.name,
            "gene": gene_name,
            "annotParams": annot_params
          }
        end
      end
    end
  end
end<|MERGE_RESOLUTION|>--- conflicted
+++ resolved
@@ -18,65 +18,6 @@
         before_action :check_study_view_permission
         before_action :check_api_cache!
         after_action :write_api_cache!
-
-<<<<<<< HEAD
-        # shared
-        cluster_param_docs = [{
-            name: :accession,
-            in: :path,
-            description: 'Accession of study',
-            required: true,
-            type: :string
-          },
-          {
-            name: :annotation_name,
-            in: :path,
-            description: 'Name of annotation, as defined in cluster file',
-            type: :string
-          },
-          {
-            name: :annotation_type,
-            in: :query,
-            description: 'Type of annotation.  One of “group” or “numeric”.',
-            type: :string,
-            enum: VALID_TYPE_VALUES
-          },
-          {
-            name: :annotation_scope,
-            in: :query,
-            description: 'Scope of annotation.   One of “study” or “cluster”.',
-            type: :string,
-            enum: VALID_SCOPE_VALUES
-          },
-          {
-            name: :subsample,
-            in: :query,
-            description: 'Number of cells to use as subsample threshold.  Omit parameter if not subsampling (i.e. if threshold is “all cells”).',
-            type: :string
-          },
-          {
-            name: :consensus,
-            in: :query,
-            description: 'Statistic to use for consensus, e.g. "mean".  Omit parameter if not applying consensus.',
-            type: :string,
-            enum: VALID_CONSENSUS_VALUES
-          },
-          {
-            name: :is_annotated_scatter,
-            in: :query,
-            description: 'Whether plot is an "Annotated Scatter", i.e. an annotation-based data array scatter plot.',
-            type: :string
-          }]
-
-        cluster_response_docs = [
-          {code: 200, description: 'Cluster visualization json object'},
-          {code: 401, description: ApiBaseController.unauthorized},
-          {code: 403, description: ApiBaseController.forbidden('view study')},
-          {code: 404, description: ApiBaseController.not_found(Study)},
-          {code: 406, description: ApiBaseController.not_acceptable},
-        ]
-=======
->>>>>>> 166a4e75
 
         swagger_path '/studies/{accession}/clusters' do
           operation :get do
@@ -134,8 +75,14 @@
               key :required, true
               key :type, :string
             end
+            parameter do
+              key :name, :is_annotated_scatter
+              key :in, :query
+              key :description, 'Whether plot is an "Annotated Scatter", i.e. an annotation-based data array scatter plot.'
+              key :type, :string
+            end
             response 200 do
-              key :description, 'Cluster visualization, suitable for rendering in Plotly'
+              key :description, 'Scatter plot visualization of cluster, suitable for rendering in Plotly'
             end
             extend SwaggerResponses::StudyControllerResponses
           end
