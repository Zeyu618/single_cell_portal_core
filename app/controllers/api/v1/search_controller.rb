--- conflicted
+++ resolved
@@ -295,13 +295,8 @@
         if User.feature_flag_for_instance(current_api_user, 'cross_dataset_search_backend') && (@facets.present? || @term_list.present?)
           @tdr_results = self.class.get_tdr_results(selected_facets: @facets, terms: @term_list)
           
-<<<<<<< HEAD
-          if (@facets.present?)
-            simple_tdr_results = self.class.simplify_tdr_facet_search_results(@tdr_results, @facets)
-=======
           if @facets.present?
             simple_tdr_results = self.class.simplify_TDR_facet_search_results(@tdr_results, @facets)
->>>>>>> 3eede1e6
             matched_tdr_studies = self.class.match_studies_by_facet(simple_tdr_results, @facets)
             
             if @studies_by_facet.present?
