module Api
  module V1
    class StudyFilesController < ApiBaseController
      include Concerns::FireCloudStatus
<<<<<<< HEAD
      include Concerns::Authenticator
      include Swagger::Blocks
      include Concerns::StudyAware
=======
>>>>>>> 0db25c74

      before_action :authenticate_api_user!
      before_action :set_study
      before_action :check_study_edit_permission
      before_action :set_study_file, except: [:index, :create, :bundle]

      respond_to :json

      swagger_path '/studies/{study_id}/study_files' do
        operation :get do
          key :tags, [
              'StudyFiles'
          ]
          key :summary, 'Find all StudyFiles in a Study'
          key :description, 'Returns all StudyFiles in a given Study'
          key :operationId, 'study_study_files_path'
          parameter do
            key :name, :study_id
            key :in, :path
            key :description, 'ID of Study'
            key :required, true
            key :type, :string
          end
          response 200 do
            key :description, 'Array of Study objects'
            schema do
              key :type, :array
              key :title, 'Array'
              items do
                key :title, 'StudyFile'
                key :'$ref', :StudyFile
              end
            end
          end
          response 401 do
            key :description, ApiBaseController.unauthorized
          end
          response 403 do
            key :description, ApiBaseController.forbidden('edit Study')
          end
          response 404 do
            key :description, ApiBaseController.not_found(Study)
          end
          response 406 do
            key :description, ApiBaseController.not_acceptable
          end
          response 410 do
            key :description, ApiBaseController.resource_gone
          end
        end
      end

      # GET /single_cell/api/v1/studies/:study_id
      def index
        @study_files = @study.study_files.where(queued_for_deletion: false)
      end

      swagger_path '/studies/{study_id}/study_files/{id}' do
        operation :get do
          key :tags, [
              'StudyFiles'
          ]
          key :summary, 'Find a StudyFile'
          key :description, 'Finds a single StudyFile'
          key :operationId, 'study_study_file_path'
          parameter do
            key :name, :study_id
            key :in, :path
            key :description, 'ID of Study'
            key :required, true
            key :type, :string
          end
          parameter do
            key :name, :id
            key :in, :path
            key :description, 'ID of StudyFile to fetch'
            key :required, true
            key :type, :string
          end
          response 200 do
            key :description, 'StudyFile object'
            schema do
              key :title, 'StudyFile'
              key :'$ref', :StudyFile
            end
          end
          response 401 do
            key :description, ApiBaseController.unauthorized
          end
          response 403 do
            key :description, ApiBaseController.forbidden('edit Study')
          end
          response 404 do
            key :description, ApiBaseController.not_found(Study, StudyFile)
          end
          response 406 do
            key :description, ApiBaseController.not_acceptable
          end
          response 410 do
            key :description, ApiBaseController.resource_gone
          end
        end
      end

      # GET /single_cell/api/v1/studies/:study_id/study_files/:id
      def show

      end

      swagger_path '/studies/{study_id}/study_files' do
        operation :post do
          key :tags, [
              'StudyFiles'
          ]
          key :summary, 'Create a StudyFile'
          key :description, 'Creates and returns a single StudyFile'
          key :operationId, 'create_study_study_file_path'
          key :consumes, ['multipart/form-data']
          key :produces, ['application/json']
          parameter do
            key :name, :study_id
            key :in, :path
            key :description, 'ID of Study'
            key :required, true
            key :type, :string
          end
          parameter do
            key :name, 'study_file[file_type]'
            key :in, :formData
            key :required, true
            schema do
              key :type, :string
              key :enum, StudyFile::STUDY_FILE_TYPES
            end
          end
          parameter do
            key :name, 'study_file[name]'
            key :in, :formData
            key :required, true
            key :type, :string
          end
          parameter do
            key :name, 'study_file[species]'
            key :description, '(optional) Common name of a species registered in the portal to set taxon_id association manually'
            key :type, :string
            key :in, :formData
          end
          parameter do
            key :name, 'study_file[assembly]'
            key :description, '(optional) Name of a genome assembly registered in the portal to set genome_assembly_id association manually'
            key :type, :string
            key :in, :formData
          end
          parameter do
            key :name, 'study_file[upload]'
            key :type, :file
            key :in, :formData
          end
          response 200 do
            key :description, 'Successful creation of StudyFile object'
            schema do
              key :title, 'StudyFile'
              key :'$ref', :StudyFile
            end
          end
          response 401 do
            key :description, ApiBaseController.unauthorized
          end
          response 403 do
            key :description, ApiBaseController.forbidden('edit Study')
          end
          response 404 do
            key :description, ApiBaseController.not_found(Study, StudyFile)
          end
          response 406 do
            key :description, ApiBaseController.not_acceptable
          end
          response 410 do
            key :description, ApiBaseController.resource_gone
          end
          extend SwaggerResponses::ValidationFailureResponse
        end
      end

      # POST /single_cell/api/v1/studies/:study_id/study_files
      def create
        @study_file = StudyFile.new
        begin
          result = perform_update(@study_file)
          if result
            render :show
          else
            render json: {errors: @study_file.errors}, status: :unprocessable_entity
          end
        rescue => e
          render json: {errors: e.message}, status: 500
        end
      end

      swagger_path '/studies/{study_id}/study_files/{id}' do
        operation :patch do
          key :tags, [
              'StudyFiles'
          ]
          key :summary, 'Update a StudyFile'
          key :description, 'Updates and returns a single StudyFile'
          key :operationId, 'update_study_study_file_path'
          parameter do
            key :name, :study_id
            key :in, :path
            key :description, 'ID of Study'
            key :required, true
            key :type, :string
          end
          parameter do
            key :name, :id
            key :in, :path
            key :description, 'ID of StudyFile to update'
            key :required, true
            key :type, :string
          end
          parameter do
            key :name, :study_file
            key :in, :body
            key :description, 'StudyFile object'
            key :required, true
            schema do
              key :'$ref', :StudyFileInput
            end
          end
          response 200 do
            key :description, 'Successful update of Study object'
            schema do
              key :title, 'StudyFile'
              key :'$ref', :StudyFile
            end
          end
          response 401 do
            key :description, ApiBaseController.unauthorized
          end
          response 403 do
            key :description, ApiBaseController.forbidden('edit Study')
          end
          response 404 do
            key :description, ApiBaseController.not_found(Study, StudyFile)
          end
          response 406 do
            key :description, ApiBaseController.not_acceptable
          end
          response 410 do
            key :description, ApiBaseController.resource_gone
          end
          extend SwaggerResponses::ValidationFailureResponse
        end
      end

      # PATCH /single_cell/api/v1/studies/:study_id/study_files/:id
      def update
        begin
          result = perform_update(@study_file)
          if result
            render :show
          else
            render json: {errors: @study_file.errors}, status: :unprocessable_entity
          end
        rescue => e
          render json: {errors: e.message}, status: 500
        end
      end

      # update the given study file with the request params and save it
      # returns true/false depending on the success of the save
      def perform_update(study_file)
        safe_file_params = study_file_params
        byebug
        # manually check first if species/assembly was supplied by name
        species_name = safe_file_params[:species]
        safe_file_params.delete(:species)
        assembly_name = safe_file_params[:assembly]
        safe_file_params.delete(:assembly)
        set_taxon_and_assembly_by_name({species: species_name, assembly: assembly_name})
        # clear the id so that it doesn't get overwritten (which would be a problem for new files)
        safe_file_params.delete(:_id)

        parse_on_upload = safe_file_params[:parse_on_upload]
        safe_file_params.delete(:parse_on_upload)

        # check if the name of the file has changed as we won't be able to tell after we saved
        name_changed = study_file.persisted? && study_file.name != safe_file_params[:name]
        if study_file.update(safe_file_params)
          # invalidate caches first
          study_file.delay.invalidate_cache_by_file_type

          # send data to FireCloud if upload was performed
          if safe_file_params[:upload].present?
            @study.delay.send_to_firecloud(study_file)
            study_file.update(status: 'uploaded') # set status to uploaded on full create
          end

          if ['Cluster', 'Coordinate Labels', 'Gene List'].include?(study_file.file_type) && study_file.valid?
            study_file.invalidate_cache_by_file_type
          end

          # if a gene list or cluster got updated, we need to update the associated records
          if safe_file_params[:file_type] == 'Gene List' && name_changed
            @precomputed_entry = PrecomputedScore.find_by(study_file_id: safe_file_params[:_id])
            if @precomputed_entry.present?
              logger.info "Updating gene list #{@precomputed_entry.name} to match #{safe_file_params[:name]}"
              @precomputed_entry.update(name: study_file.name)
            end
          elsif safe_file_params[:file_type] == 'Cluster' && name_changed
            @cluster = ClusterGroup.find_by(study_file_id: safe_file_params[:_id])
            if @cluster.present?
              logger.info "Updating cluster #{@cluster.name} to match #{safe_file_params[:name]}"
              # before updating, check if the defaults also need to change
              if @study.default_cluster == @cluster
                @study.default_options[:cluster] = study_file.name
                @study.save
              end
              @cluster.update(name: study_file.name)
            end
          end

          if ['Expression Matrix', 'MM Coordinate Matrix'].include?(safe_file_params[:file_type]) && !safe_file_params[:y_axis_label].blank?
            # if user is supplying an expression axis label, update default options hash
            @study.update(default_options: @study.default_options.merge(expression_label: safe_file_params[:y_axis_label]))
          end

          if parse_on_upload &&
            study_file.parseable? &&
            !study_file.parsing? &&
            study_file.parse_status == 'unparsed' &&
            study_file.status == 'uploaded' &&
            safe_file_params[:upload].present?
            FileParseService.run_parse_job(@study_file, @study, current_api_user)
          end

          return true
        else
          return false
        end
      end

      swagger_path '/studies/{study_id}/study_files/{id}' do
        operation :delete do
          key :tags, [
              'StudyFiles'
          ]
          key :summary, 'Delete a StudyFile'
          key :description, 'Deletes a single StudyFile'
          key :operationId, 'delete_study_study_file_path'
          parameter do
            key :name, :study_id
            key :in, :path
            key :description, 'ID of Study'
            key :required, true
            key :type, :string
          end
          parameter do
            key :name, :id
            key :in, :path
            key :description, 'ID of StudyFile to delete'
            key :required, true
            key :type, :string
          end
          response 204 do
            key :description, 'Successful StudyFile deletion'
          end
          response 401 do
            key :description, ApiBaseController.unauthorized
          end
          response 403 do
            key :description, ApiBaseController.forbidden('edit Study')
          end
          response 404 do
            key :description, ApiBaseController.not_found(Study, StudyFile)
          end
          response 406 do
            key :description, ApiBaseController.not_acceptable
          end
          response 410 do
            key :description, ApiBaseController.resource_gone
          end
          response 423 do
            key :description, ApiBaseController.resource_locked(StudyFile)
          end
        end
      end

      # DELETE /single_cell/api/v1/studies/:study_id/study_files/:id
      def destroy
        if !@study_file.can_delete_safely?
          render json: {error: 'Requested file is being used in active parse job'}, status: 423 and return
        end
        human_data = @study_file.human_data # store this reference for later
        # delete matching caches
        @study_file.invalidate_cache_by_file_type
        # queue for deletion
        @study_file.update(queued_for_deletion: true)
        DeleteQueueJob.new(@study_file).delay.perform
        begin
          # make sure file is in FireCloud first
          unless human_data || @study_file.generation.blank?
            present = ApplicationController.firecloud_client.execute_gcloud_method(:get_workspace_file, 0, @study.bucket_id, @study_file.upload_file_name)
            if present
              ApplicationController.firecloud_client.execute_gcloud_method(:delete_workspace_file, 0, @study.bucket_id, @study_file.upload_file_name)
            end
          end
          head 204
        rescue => e
          ErrorTracker.report_exception(e, current_api_user, @study_file, params)
          MetricsService.report_error(e, request, current_api_user, @study)
          logger.error "Error in deleting #{@study_file.upload_file_name} from workspace: #{@study.firecloud_workspace}; #{e.message}"
          render json: {error: "Error deleting remote file in bucket: #{e.message}"}, status: 500
        end
      end

      swagger_path '/studies/{study_id}/study_files/{id}/parse' do
        operation :post do
          key :tags, [
              'StudyFiles'
          ]
          key :summary, 'Parse a StudyFile'
          key :description, 'Parses a single StudyFile.  Will perform parse in a background process and email the requester upon completion'
          key :operationId, 'parse_study_study_file_path'
          parameter do
            key :name, :study_id
            key :in, :path
            key :description, 'ID of Study'
            key :required, true
            key :type, :string
          end
          parameter do
            key :name, :id
            key :in, :path
            key :description, 'ID of StudyFile to parse'
            key :required, true
            key :type, :string
          end
          response 204 do
            key :description, 'Successful StudyFile parse launch'
          end
          response 401 do
            key :description, ApiBaseController.unauthorized
          end
          response 403 do
            key :description, ApiBaseController.forbidden('edit Study')
          end
          response 404 do
            key :description, ApiBaseController.not_found(Study, StudyFile)
          end
          response 405 do
            key :description, 'StudyFile is already parsing'
          end
          response 406 do
            key :description, ApiBaseController.not_acceptable
          end
          response 410 do
            key :description, ApiBaseController.resource_gone
          end
          response 412 do
            key :description, 'StudyFile can only be parsed when bundled in a StudyFileBundle along with other required files, such as MM Coordinate Matrices and 10X Genes/Barcodes files'
          end
          response 422 do
            key :description, 'StudyFile is not parseable'
          end
        end
      end

      # POST /single_cell/api/v1/studies/:study_id/study_files/:id/parse
      def parse
        parse_response = FileParseService.run_parse_job(@study_file, @study, current_api_user)
        if parse_response[:status_code] == 204
          head 204
        else
          render json: parse_response, status: parse_response[:status_code]
        end
      end

      swagger_path '/studies/{study_id}/study_files/bundle' do
        operation :post do
          key :tags, [
              'StudyFiles'
          ]
          key :summary, 'Bundle multiple StudyFiles'
          key :description, "Create a StudyFileBundle to associate multiple StudyFiles of dependent types: ```#{StudyFileBundle.swagger_requirements.html_safe}```"
          key :operationId, 'bundle_study_study_file_path'
          parameter do
            key :name, :study_id
            key :in, :path
            key :description, 'ID of Study'
            key :required, true
            key :type, :string
          end
          parameter do
            key :name, :files
            key :in, :body
            key :description, 'List of files to bundle together'
            key :required, true
            schema do
              key :type, :array
              key :title, 'Array'
              items do
                key :title, 'StudyFile'
                key :'$ref', :FileBundleInput
              end
            end
          end
          response 200 do
            key :description, 'Successful StudyFileBundle creation'
            schema do
              key :title, 'StudyFileBundle'
              key :'$ref', :StudyFileBundle
            end
          end
          response 401 do
            key :description, ApiBaseController.unauthorized
          end
          response 403 do
            key :description, ApiBaseController.forbidden('edit Study')
          end
          response 404 do
            key :description, ApiBaseController.not_found(Study, StudyFile)
          end
          response 405 do
            key :description, 'StudyFile is already parsing'
          end
          response 406 do
            key :description, ApiBaseController.not_acceptable
          end
          response 410 do
            key :description, ApiBaseController.resource_gone
          end
          response 412 do
            key :description, 'StudyFile can only be parsed when bundled in a StudyFileBundle along with other required files, such as MM Coordinate Matrices and 10X Genes/Barcodes files'
          end
          response 422 do
            key :description, 'StudyFile is not parseable'
          end
        end
      end

      # POST /single_cell/api/v1/studies/:study_id/study_files/bundle
      # Create a StudyFileBundle from a list of files
      def bundle
        # must convert to an unsafe hash re: https://github.com/rails/rails/pull/28734
        unsafe_params = params.to_unsafe_hash
        file_params = unsafe_params[:files]
        if file_params.present?
          @study_file_bundle = StudyFileBundle.new(original_file_list: file_params, study_id: params[:study_id])
          if @study_file_bundle.save
            render 'api/v1/study_file_bundles/show'
          else
            render json: @study_file_bundle.errors, status: :unprocessable_entity
          end
        else
          render json: {error: "Malformed request: payload must be formatted as {files: [{name: 'filename', file_type: 'file_type'}]}"},
                 status: :bad_request
        end
      end

      private

      # manual check to see if user supplied taxon/assembly by name
      def set_taxon_and_assembly_by_name(param_list)
        species_name = param_list[:species]
        assembly_name = param_list[:assembly]
        matching_taxon = Taxon.find_by(common_name: /#{species_name}/i)
        matching_assembly = GenomeAssembly.find_by(name: /#{assembly_name}/i)
        if matching_taxon.present? && !species_name.blank?
          @study_file.taxon_id = matching_taxon.id
        end
        if matching_assembly.present? && !assembly_name.blank?
          @study_file.genome_assembly_id = matching_assembly.id
        end
      end

      def set_study_file
        @study_file = StudyFile.find_by(id: params[:id])
        if @study_file.nil? || @study_file.queued_for_deletion?
          head 404 and return
        end
      end

      def check_study_permission
        head 403 unless @study.can_edit?(current_api_user)
      end

      # study file params list
      def study_file_params
        params.require(:study_file).permit(:_id, :study_id, :taxon_id, :genome_assembly_id, :study_file_bundle_id, :name,
                                           :upload, :upload_file_name, :upload_content_type, :upload_file_size, :remote_location,
                                           :description, :is_spatial, :file_type, :status, :human_fastq_url, :human_data, :use_metadata_convention,
                                           :cluster_type, :generation, :x_axis_label, :y_axis_label, :z_axis_label, :x_axis_min,
                                           :x_axis_max, :y_axis_min, :y_axis_max, :z_axis_min, :z_axis_max, :species, :assembly,
                                           :parse_on_upload, spatial_cluster_associations: [],
                                           options: [:cluster_group_id, :font_family, :font_size, :font_color, :matrix_id,
                                                     :submission_id, :bam_id, :analysis_name, :visualization_name, :cluster_name,
                                                     :annotation_name, :cluster_file_id],
                                           expression_file_info_attributes: [:id, :_destroy, :library_preparation_protocol, :units,
                                                                             :biosample_input_type, :modality, :is_raw_counts])
      end
    end
  end
end<|MERGE_RESOLUTION|>--- conflicted
+++ resolved
@@ -2,12 +2,6 @@
   module V1
     class StudyFilesController < ApiBaseController
       include Concerns::FireCloudStatus
-<<<<<<< HEAD
-      include Concerns::Authenticator
-      include Swagger::Blocks
-      include Concerns::StudyAware
-=======
->>>>>>> 0db25c74
 
       before_action :authenticate_api_user!
       before_action :set_study
