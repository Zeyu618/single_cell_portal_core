<%= render partial: 'main_banner_content' %>
<div class="container-fluid home-page-fix" id="wrap">
  <div class="row section-pad" id="main-body">
    <div class="col-md-12">
<<<<<<< HEAD
      <% if User.feature_flag_for_user(current_user, "linkable_gene_search") %>
        <div id="home-page-content"></div>
      <% else %>
        <ul class="nav nav-tabs sc-tabs" role="tablist" id="home-page-tabs">
          <li role="presentation" class="home-nav active" id="search-studies-nav">
            <a href="#search-studies" class="home-nav-tab" data-toggle="tab"><span class="fas fa-book"></span> Search Studies</a>
=======
      <ul class="nav nav-tabs sc-tabs" role="tablist" id="home-page-tabs">
        <li role="presentation" class="home-nav active" id="search-studies-nav">
          <a href="#search-studies" class="home-nav-tab" data-toggle="tab"><span class="fas fa-book"></span> Search Studies</a>
        </li>
        <li role="presentation" class="home-nav" id="search-genes-nav">
          <a href="#search-genes" class="home-nav-tab" data-toggle="tab"><span class="fas fa-dna"></span> Search Genes</a>
        </li>
        <% if User.feature_flag_for_user(current_user, 'covid19_page') && @selected_branding_group.nil? %>
          <li role="presentation" class="home-nav" id="covid19-tab"
              style="float:right;
                     background: url(<%= image_url 'covid19-button.png' %>);
                     background-position: right;
                     background-repeat: no-repeat;
                     background-color: #1d1e20;
                     border-radius: 5px;
                     background-size: contain;">
            <a href="/single_cell/covid19"
               style="color: #fff;
                      font-size: normal;
                      width:250px;">
              COVID-19 Studies
            </a>
>>>>>>> 53a949d2
          </li>
          <li role="presentation" class="home-nav" id="search-genes-nav">
            <a href="#search-genes" class="home-nav-tab" data-toggle="tab"><span class="fas fa-dna"></span> Search Genes</a>
          </li>
          <% if User.feature_flag_for_user(current_user, 'covid19_page') %>
            <li role="presentation" class="home-nav" id="covid19-tab"
                style="float:right;
                       background: url(<%= image_url 'covid19-button.png' %>);
                       background-position: right;
                       background-repeat: no-repeat;
                       background-color: #1d1e20;
                       border-radius: 5px;
                       background-size: contain;">
              <a href="/single_cell/covid19"
                 style="color: #fff;
                        font-size: normal;
                        width:250px;">
                COVID-19 Studies
              </a>
            </li>
          <% end %>
        </ul>
        <div class="tab-content top-pad">
          <div class="tab-pane active in" id="search-studies" role="tabpanel">
            <%#
              This is where React integrates into Rails.

              Ensure any updates to this ID are reflected in the ReactDOM.render call
              in app/javascript/packs/application.js
            #%>
            <% if User.feature_flag_for_user(current_user, "advanced_search") %>
              <div id="home-page-content">
              </div>
            <% else %>
              <%= render partial: '/site/search/search_studies' %>
            <% end %>
          </div>
        </div>
      <% end %>
    </div>
  </div>
</div>
<%# render feature flags to html so they can be found by react components #%>
<input type="hidden" id="feature-flags" value='<%= User.feature_flags_for_user(current_user).to_json %>'/>

<script type="text/javascript" nonce="<%= content_security_policy_script_nonce %>">
    $(window).scroll(bindScroll);

    var totalPages = <%= @studies.total_pages %>;
    var currentPage = '<%= params[:page] %>';
    var order = '<%= params[:order] %>';
    var search = '<%= params[:search_terms] %>';
    var project = '<%= params[:scpbr] %>';
    var activeTab = 'search-studies';
    window.SCP = window.SCP ? window.SCP : {}
    window.SCP.featureFlags = <%= User.feature_flags_for_user(current_user).to_json.gsub('"','') %>
    window.SCP.selectedBrandingGroup = '<%= @selected_branding_group %>'

    $('.home-nav-tab').on('shown.bs.tab', function(el) {
        $(window).unbind('scroll');
        activeTab = el.target.toString().split('#')[1];
        console.log('active-tab: ' + activeTab );
        $(window).scroll(bindScroll);
    });

    function bindScroll(){
        if($(window).scrollTop() + $(window).height() > $(document).height() - 1) {
            if ( activeTab === 'search-studies') {
                $(window).unbind('scroll');
                paginateStudies(totalPages, order, search, project);
            } else {
                // event used to submit global gene search form, not attached until search is performed
                $(window).trigger('paginateGeneSearch');
            }
        }
    }

    if ( currentPage === '' && totalPages == 1) {
        $(window).unbind('scroll');
        $("#pagination").toggle();
    }

    $('#pagination').click(function(e) {
        e.preventDefault();
        $(window).unbind('scroll');
        paginateStudies(totalPages, order, search, project);
    });

    if ( search !== '' ) {
        $('#search_terms').val($('<div/>').html(search).text());
    }

    $(document).ready(function() {
        var main = $('.home-page-fix');
        var height = main.actual('height');
        main.css('min-height', height - 245);

    });

</script><|MERGE_RESOLUTION|>--- conflicted
+++ resolved
@@ -2,42 +2,17 @@
 <div class="container-fluid home-page-fix" id="wrap">
   <div class="row section-pad" id="main-body">
     <div class="col-md-12">
-<<<<<<< HEAD
       <% if User.feature_flag_for_user(current_user, "linkable_gene_search") %>
         <div id="home-page-content"></div>
       <% else %>
         <ul class="nav nav-tabs sc-tabs" role="tablist" id="home-page-tabs">
           <li role="presentation" class="home-nav active" id="search-studies-nav">
             <a href="#search-studies" class="home-nav-tab" data-toggle="tab"><span class="fas fa-book"></span> Search Studies</a>
-=======
-      <ul class="nav nav-tabs sc-tabs" role="tablist" id="home-page-tabs">
-        <li role="presentation" class="home-nav active" id="search-studies-nav">
-          <a href="#search-studies" class="home-nav-tab" data-toggle="tab"><span class="fas fa-book"></span> Search Studies</a>
-        </li>
-        <li role="presentation" class="home-nav" id="search-genes-nav">
-          <a href="#search-genes" class="home-nav-tab" data-toggle="tab"><span class="fas fa-dna"></span> Search Genes</a>
-        </li>
-        <% if User.feature_flag_for_user(current_user, 'covid19_page') && @selected_branding_group.nil? %>
-          <li role="presentation" class="home-nav" id="covid19-tab"
-              style="float:right;
-                     background: url(<%= image_url 'covid19-button.png' %>);
-                     background-position: right;
-                     background-repeat: no-repeat;
-                     background-color: #1d1e20;
-                     border-radius: 5px;
-                     background-size: contain;">
-            <a href="/single_cell/covid19"
-               style="color: #fff;
-                      font-size: normal;
-                      width:250px;">
-              COVID-19 Studies
-            </a>
->>>>>>> 53a949d2
           </li>
           <li role="presentation" class="home-nav" id="search-genes-nav">
             <a href="#search-genes" class="home-nav-tab" data-toggle="tab"><span class="fas fa-dna"></span> Search Genes</a>
           </li>
-          <% if User.feature_flag_for_user(current_user, 'covid19_page') %>
+          <% if User.feature_flag_for_user(current_user, 'covid19_page') && @selected_branding_group.nil? %>
             <li role="presentation" class="home-nav" id="covid19-tab"
                 style="float:right;
                        background: url(<%= image_url 'covid19-button.png' %>);
@@ -69,6 +44,9 @@
             <% else %>
               <%= render partial: '/site/search/search_studies' %>
             <% end %>
+          </div>
+          <div class="tab-pane" id="search-genes" role="tabpanel">
+            <%= render partial: '/site/search/search_genes' %>
           </div>
         </div>
       <% end %>
