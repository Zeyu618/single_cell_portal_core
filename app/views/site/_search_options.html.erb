<%= form_for(:search, url: search_genes_path(accession: @study.accession, study_name: @study.url_safe_name), html: {class: 'form', id: 'search-genes-form', data: {remote: true}}) do |f| %>
  <% if @study.has_expression_data? && @study.can_visualize_clusters? %>
    <%= f.hidden_field :cluster, value: set_cluster_value(@study, params) %>
    <%= f.hidden_field :boxpoints, value: params[:boxpoints].nil? ? 'all' : params[:boxpoints] %>
    <%= f.hidden_field :annotation, value: set_annotation_value(@study, params) %>
    <%= f.hidden_field :subsample, value: set_subsample_value(params) %>
    <%= f.hidden_field :plot_type, value: set_distribution_plot_type_value(params) %>
    <%= f.hidden_field :heatmap_row_centering, value: set_heatmap_row_centering_value(params) %>
    <%= f.hidden_field :heatmap_size, value: set_heatmap_size_value(params) %>
    <%= f.hidden_field :colorscale, value: set_colorscale_value(@study, params) %>
    <%= hidden_field_tag :scpbr, params[:scpbr] %>
  <% end %>
  <div id="search-omnibar">
    <div id="search-omnibar-menu">
      <i id="search-omnibar-menu-icon" class="fas fa-bars" aria-hidden="true"></i>
    </div>
    <div class="input-group">
      <% if @study.has_expression_data? && @study.can_visualize_clusters? %>
        <%= f.text_field :genes, {multiple: true, class: 'form-control search-genes-input', placeholder: 'Search genes', value: set_search_value, data: {delimiter: ' '} } %>
      <% else %>
        <input class="form-control" type="text" disabled="disabled" data-toggle="tooltip" title="This study has no gene expression and clustering data available" />
      <% end %>
      <span class="input-group-btn">
        <button class="btn btn-default" id="perform-gene-search" type="button">
          <span class="fas fa-search"></span>
        </button>
      </span>
    </div>
  </div>

  <div id="search-parent" class="panel-group" style="display: none;">
    <% if @study.has_expression_data? && @study.can_visualize_clusters? %>
      <div class="panel panel-info" id="search-options-panel">
      <div class="panel-heading">
        <div class="panel-title">
          <h4><a href="#panel-genes-search" data-toggle="collapse" data-parent="#search-parent" id="search-genes-link"><span class='fas fa-search'></span> Advanced Gene Search</a></h4>
        </div>
      </div>
      <div class="panel-body collapse in" id="panel-genes-search">
        <div class="row">
          <div class="col-sm-12">
            <div class="form-group">
              <%= f.label :upload, "Upload gene list" %><br/>
              <%= f.file_field :upload, class: 'form-control', accept: '.txt,text/plain' %>
            </div>
            <div class="form-group">
              <%= f.label :consensus, "Collapse genes by <i class='fas fa-question-circle'></i>".html_safe, title: "Multiple genes only: Collapse expression scores of multiple genes for each cell using this metric.  Selecting 'None' will view genes individually as a heatmap.", data: {toggle: 'tooltip', placement: 'right'} %><br/>
              <%= f.select :consensus, options_for_select([['Mean', 'mean'],['Median', 'median']], params[:consensus]), {include_blank: 'None'}, {class: 'form-control'} %>
            </div>
            <%= link_to "<span class='fas fa-chevron-left'></span> Back".html_safe, "javascript:", class: "btn pull-right #{action_name == 'study' ? 'btn-default disabled' : 'btn-warning'}", id: 'clear-gene-search', title: 'Clear gene search and return to cluster scatter plots', data: {toggle: 'tooltip'} %>
            <script type="text/javascript" nonce="<%= content_security_policy_script_nonce %>">

                initializeAutocomplete('#search_genes');
                $('#clear-gene-search').click(function(){
                    clearForm('search_genes');
                    $(this).tooltip('hide');
                    var urlParams = getRenderUrlParams();
                    var url = "<%= view_study_path(accession: @study.accession, study_name: @study.url_safe_name )%>";
                    history.pushState('', document.title, url);
                    launchModalSpinner('#spinner_target', '#loading-modal', function() {
                        $.ajax({
                            url: url + '?' + urlParams,
                            type: 'GET',
                            dataType: 'script'
                        });
                    });
                });
                $('#perform-gene-search').on('click', function(event){
                    var fileInput = $('#search_upload')[0];
                    if (fileInput.files.length) {
                        var reader = new FileReader();
                        var upload = fileInput.files[0];
                        reader.readAsText(upload);
                        $(reader).on('load', function(e) {
                            var file = e.target.result,
                                results;
                            if (file && file.length) {
                                lines = file.split(/[,\n]/);
                                // limit gene search to MAX_GENE_SEARCH
                                if (lines.length > window.MAX_GENE_SEARCH) {
                                    alert(window.GENE_SEARCH_LIMIT_MSG);
                                    lines = lines.slice(0, window.MAX_GENE_SEARCH);
                                }
                                sanitizedContent = [];
                                $(lines).each(function(i, line) {
                                    // scrub quotes if present
                                    line = line.replace(/(\'|\")/g, '');
                                    if (!line.match(UNSAFE_CHARACTERS)) {
                                        sanitizedContent.push(line);
                                    }
                                });
                                searchString = sanitizedContent.join(' ');
                                $('#search_genes').val(searchString);
                                $(fileInput).val("").change(submitGeneSearch(event));
                            }
                        });
                    } else {
                        submitGeneSearch(event);
                    }
                });
                function submitGeneSearch(event) {
                    // concatenate all inputs together to see if there is any value anywhere
                    var allValues = $('#search_genes').val() + $('#search_upload').val() + $('#gene_set').val() + $('#expression').val();
                    if ( allValues === '' ) {
                        alert('You must specify at least one gene, gene list, or upload a list of genes to search');
                        setErrorOnBlank($('.search-genes-input'));
                    } else {
                        $(window).off('resizeEnd');
                        if (event.type == 'click') {
                            launchModalSpinner('#spinner_target', '#loading-modal', function() {
                                var genes = window.SCP.formatTerms($('#search_genes').val())
<<<<<<< HEAD
                                var searchLogProps = {
=======
                                var searchEvent = window.SCP.startPendingEvent('search', {
>>>>>>> eb3484a9
                                  type: 'gene',
                                  context: 'study',
                                  genes,
                                  numGenes: genes.length,
<<<<<<< HEAD
                                }
                                var searchEvent = window.SCP.startPendingEvent('search', searchLogProps);
                                // also start measuring the end-to-end user experience event
                                // this will complete when the plot is rendered
                                window.SCP.startPendingEvent(
                                  'user-action:search:site-study', searchLogProps, 'plot:'
                                );
=======
                                });
                                // also start measuring the end-to-end user experience event
                                // this will complete when the plot is rendered
                                window.SCP.startPendingEvent('user-action:search:site-study', {
                                  type: 'gene',
                                  context: 'study',
                                  genes,
                                  numGenes: genes.length,
                                }, 'plot:');
>>>>>>> eb3484a9
                                var form = $('#search-genes-form');
                                $.ajax({
                                    type: 'POST',
                                    url: form.attr('action'),
                                    data: form.serialize(),
                                    dataType: 'script',
                                    complete: searchEvent.complete
                                });
                            });
                        } else if (event.type == 'submit') {
                            launchModalSpinner('#spinner_target', '#loading-modal', function() {
                                return true; // just return as submit event has fired
                            });
                        }
                    }
                }
                // handler to catch ENTER keypress and open modal
                $('#search-genes-form').on('submit', function(submitEvent) {
                    submitGeneSearch(submitEvent);
                    return false; // Prevents double search-and-render
                });
            </script>
          </div>
        </div>
      </div>
    </div>
    <% end %>
    <% end %>
    <% if @study.has_gene_lists? %>
      <div class="panel panel-info" id="gene-lists-panel">
      <div class="panel-heading">
        <div class="panel-title">
          <h4><a href="#panel-gene-lists" data-toggle="collapse" data-parent="#search-parent" id="gene-lists-link"><span class='fas fa-file-alt'></span> View Gene Lists</a></h4>
        </div>
      </div>
      <div class="panel-body collapse" id="panel-gene-lists">
        <div class="row">
          <div class="col-sm-12">
            <%= form_tag(view_gene_set_expression_path(accession: params[:accession], study_name: params[:study_name]), id: 'gene-sets', method: :get, data: {remote: true}) do %>
                <%= label_tag :gene_set, 'Mean expression' %>
                <%= select_tag :gene_set, options_for_select(@precomputed, params[:gene_set]), {include_blank: 'Select gene list', class: 'form-control'} %>
                <%= hidden_field_tag :gene_set_cluster %>
                <%= hidden_field_tag :gene_set_annotation %>
                <%= hidden_field_tag :gene_set_subsample %>
                <%= hidden_field_tag :scpbr, params[:scpbr] %>

              <script type="text/javascript" nonce="<%= content_security_policy_script_nonce %>">
                  // set default values on render
                  $('#gene_set_cluster').val($('#search_cluster').val());
                  $('#gene_set_annotation').val($('#search_annotation').val());
                  $('#gene_set_subsample').val($('#search_subsample').val());
                  $('#gene_set').change(function() {
                    if ($(this).val() != '') {
                      launchModalSpinner('#spinner_target', '#loading-modal', function() {
                        $('#gene-sets').submit();
                      });

                    }
                  });
                </script>
            <% end %>
          </div>
        </div>
        <div class="row">
          <div class="col-sm-12">
            <%= form_tag(search_precomputed_results_path(accession: params[:accession], study_name: params[:study_name]), id: 'precomputed-expression', data: {remote: true}) do %>
                <%= label_tag :expression, 'Heatmaps' %><br />
                <%= select_tag :expression, options_for_select(@precomputed, params[:precomputed]), {include_blank: 'Select gene list', class: "form-control"} %>
                <%= hidden_field_tag :scpbr, params[:scpbr] %>
                <% if action_name !~ /precomputed/ %>
                    <script type="text/javascript" nonce="<%= content_security_policy_script_nonce %>">
                      $('#expression').change(function() {
                        if ($(this).val() != '') {
                          launchModalSpinner('#spinner_target', '#loading-modal', function() {
                            $('#precomputed-expression').submit();
                          });
                        }
                      });
                    </script>
                <% end %>
            <% end %>
          </div>
        </div>
      </div>
    </div>
    <% end %>
    <% if action_name !~ /heatmap/ && @study.can_visualize_clusters? %>
      <div class="panel panel-<%= user_signed_in? ? 'info' : 'default' %>" id="annotations-panel">
        <div class="panel-heading">
          <div class="panel-title">
            <h4><a href="#panel-selection" data-toggle="<%= user_signed_in? ? 'collapse' : 'tooltip'%>" data-parent="#search-parent" id="create_annotations_panel" title="<%= user_signed_in? ? '' : 'Sign in to create custom annotations.'%>"><span class='fas fa-tags'></span> Create Annotations</a></h4>
          </div>
        </div>
        <div class="panel-body collapse" id="panel-selection">
          <div class="row form-group">
            <div class="col-sm-12">
              <div id="scattergl_div" class="text-center">
                <% if user_signed_in? %>
                  <%= link_to "Select Cells <i class='fas fa-toggle-off'></i>".html_safe, '#/', class: 'btn btn-default btn-sm', id: 'toggle-scatter', data: {toggle: 'tooltip', placement: 'right', trigger: 'hover'}, title: 'Enable cell selection for creating custom annotations (may hurt performance on large clusters).  Only available on 2d data.' %>
                  <script type="text/javascript" nonce="<%= content_security_policy_script_nonce %>">
                      $('#toggle-scatter').click(function() {
                          if (CLUSTER_TYPE === '2d') {
                              $('#toggle-scatter').children().toggleClass('fa-toggle-on fa-toggle-off');
                              $('#selection_div').toggleClass('collapse');
                              var loadedCluster = $('#cluster').val();
                              var loadedAnnotation = $('#annotation').val();
                              var loadedSubsample = $('#subsample').val();
                              $.ajax({
                                  url: '<%= show_user_annotations_form_path(accession: @study.accession, study_name: @study.url_safe_name) %>?cluster=' + loadedCluster + '&annotation=' + loadedAnnotation + '&subsample=' + loadedSubsample,
                                  dataType: 'script'
                              });
                          } else {
                              alert('You may not create annotations on 3d data.  Please select a different cluster before continuing.');
                              return false;
                          }
                      });
                  </script>

                <% else %>
                  <%= link_to "Select Cells <i class='fas fa-toggle-off '></i>".html_safe, '#/', class: 'btn btn-default btn-disabled btn-sm', id: 'disabled', data: {toggle: 'tooltip', placement: 'right', trigger: 'hover'}, title: 'Log in to enable cell selection.' %>
                <% end %>
              </div>
            </div>
          </div>
          <div class="row">
            <div class="col-sm-12">
              <div id="selection_div" class="collapse"></div>
            </div>
          </div>
        </div>
      </div>
      <script type="text/javascript" nonce="<%= content_security_policy_script_nonce %>">
        <% if user_signed_in? %>

          var targetPlotString = '<%= params[:gene_set].nil? && params[:gene].nil? ? 'cluster-plot' : 'scatter-plot' %>';

          // Stick the search for selection facilitation in expression pages if selecting annotation
          $('#panel-selection').on('show.bs.collapse', function () {
              $(document).off('scroll', '#search-parent');
              $('#search-parent').stickyPanel(stickyOptions);
              window.scrollTo(0,$(('#' + targetPlotString)).offset().top -175);
              var boxSelectBtn = $("a[data-title='Box Select]");
              boxSelectBtn.click();
          });

          $('#panel-genes-search').on('show.bs.collapse', function () {
              var searchParent = $('#search-parent');
              if (typeof searchParent.data("stickyPanel.state") !== 'undefined') {
                  searchParent.stickyPanel('unstick');
              }
          });
        <% end %>
      </script>
    <% end %>
  </div><|MERGE_RESOLUTION|>--- conflicted
+++ resolved
@@ -109,16 +109,11 @@
                         if (event.type == 'click') {
                             launchModalSpinner('#spinner_target', '#loading-modal', function() {
                                 var genes = window.SCP.formatTerms($('#search_genes').val())
-<<<<<<< HEAD
                                 var searchLogProps = {
-=======
-                                var searchEvent = window.SCP.startPendingEvent('search', {
->>>>>>> eb3484a9
                                   type: 'gene',
                                   context: 'study',
                                   genes,
                                   numGenes: genes.length,
-<<<<<<< HEAD
                                 }
                                 var searchEvent = window.SCP.startPendingEvent('search', searchLogProps);
                                 // also start measuring the end-to-end user experience event
@@ -126,17 +121,6 @@
                                 window.SCP.startPendingEvent(
                                   'user-action:search:site-study', searchLogProps, 'plot:'
                                 );
-=======
-                                });
-                                // also start measuring the end-to-end user experience event
-                                // this will complete when the plot is rendered
-                                window.SCP.startPendingEvent('user-action:search:site-study', {
-                                  type: 'gene',
-                                  context: 'study',
-                                  genes,
-                                  numGenes: genes.length,
-                                }, 'plot:');
->>>>>>> eb3484a9
                                 var form = $('#search-genes-form');
                                 $.ajax({
                                     type: 'POST',
