--- conflicted
+++ resolved
@@ -2,11 +2,7 @@
 This code renders the "Cluster" tab plot shown by default on Study Overview
 %>
 
-<<<<<<< HEAD
 var plotEvent = window.SCP.startPendingEvent('plot:scatter', window.SCP.getLogPlotProps());
-=======
-var plotEvent = window.SCP.startPendingEvent('plot:scatter', window.SCP.logPlotProps());
->>>>>>> eb3484a9
 
 // check render status
 console.log('render status at start: ' + $('#cluster-plot').data('rendered'));
