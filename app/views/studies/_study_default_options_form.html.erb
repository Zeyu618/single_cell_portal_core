--- conflicted
+++ resolved
@@ -1,10 +1,6 @@
 <% unless @study.default_cluster.nil? %>
-<<<<<<< HEAD
-  <%= form_for(:default_options, url: update_default_options_study_path, html: {class: 'form', id: 'default-study-options-form', data: {remote: true}}) do |f| %>
-=======
 
   <%= form_for(:study_default_options, url: update_default_options_study_path, html: {class: 'form', id: 'default-study-options-form', data: {remote: true}}) do |f| %>
->>>>>>> 11effc22
     <div class="well well-sm">
       <% if @study.errors.any? %>
         <div class="bs-callout bs-callout-danger">
@@ -16,28 +12,6 @@
           </ul>
         </div>
       <% end %>
-<<<<<<< HEAD
-      <h4>Study Default View Options</h4>
-      <p class="help-block">Use this form to choose what the default cluster, annotation, and (if applicable) color profile are when someone views your study.<br/>
-        <span class="text-warning"><i class="fa fa-info-circle"></i> The default color profile only applies to the selected annotation (if the type is numeric).</span></p>
-      <div class="form-group row">
-        <div class="col-sm-3">
-          <%= f.label :cluster %><br />
-          <%= f.select :cluster, options_for_select(@study.cluster_groups.map(&:name), @cluster.name), {}, class: 'form-control' %>
-        </div>
-        <div class="col-sm-3">
-          <%= f.label :annotation %><br />
-          <%= f.select :annotation, grouped_options_for_select(@default_cluster_annotations, @study.default_annotation), {},class: 'form-control' %>
-        </div>
-        <div class="col-sm-3">
-          <%= f.label :color_profile %><br />
-          <%= f.select :color_profile, options_for_select(SiteController::COLORSCALE_THEMES, @study.default_color_profile), {include_blank: 'N/A'} , class: 'form-control', disabled: @study.default_annotation_type == 'group' %>
-        </div>
-        <div class="col-sm-3">
-          <%= f.label :actions, "&nbsp;".html_safe %><br />
-          <%= f.submit 'Update Defaults', class: 'btn btn-success' %>
-        </div>
-=======
         <h4>Study Default View Options</h4>
         <p class="help-block">Use this form to choose what the default cluster, annotation, and (if applicable) color profile are when someone views your study.<br/>
           <span class="text-warning"><i class="fa fa-info-circle"></i> The default color profile only applies to the selected annotation (if the type is numeric).</span></p>
@@ -58,24 +32,10 @@
             <%= f.label :actions, "&nbsp;".html_safe %><br />
             <%= f.submit 'Update Defaults', class: 'btn btn-success' %>
           </div>
->>>>>>> 11effc22
       </div>
     </div>
 
     <script type="text/javascript">
-<<<<<<< HEAD
-        $('#default_options_annotation').change(function() {
-            var annotType = $(this).val().split('--')[1];
-            if (annotType == 'group') {
-                $('#default_options_color_profile').val('');
-                $('#default_options_color_profile').attr('disabled', true);
-            } else {
-                $('#default_options_color_profile').attr('disabled', false);
-            }
-        });
-
-        $('#default_options_cluster').change(function(){
-=======
         $('#study_default_options_annotation').change(function() {
             var annotType = $(this).val().split('--')[1];
             if (annotType == 'group') {
@@ -87,7 +47,6 @@
         });
 
         $('#study_default_options_cluster').change(function(){
->>>>>>> 11effc22
             var cluster = $(this).val();
             $.get("<%= load_annotation_options_study_path %>?cluster=" + cluster)
         });
