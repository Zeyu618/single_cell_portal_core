<div class="row">
  <div class="col-xs-6">
    <%= f.label :taxon_id, 'Species' %><br />
    <%= f.select :taxon_id, options_from_collection_for_select(Taxon.sorted, :id, :display_name, f.object.taxon_id), {include_blank: 'None selected...'}, {class: 'form-control taxon-select'} %>
  </div>
  <div class="col-xs-6 <%= f.object.file_type == 'BAM' || f.object.file_type == 'Analysis Output' ? nil : 'hidden' %> genome-assembly-association">
    <%= f.label :genome_assembly_id, 'Genome Assembly' %><br/>
    <% assemblies = f.object.genome_assembly.present? ? f.object.genome_assembly.taxon.genome_assemblies.map {|a| [a.name, a.id]} : [] %>
    <%= f.select :genome_assembly_id, options_for_select(assemblies, f.object.genome_assembly.present? ? f.object.genome_assembly.id : nil), {prompt: 'Please select species...'}, {class: 'form-control genome-assembly-select'} %>
  </div>
</div>

<script type="text/javascript" nonce="<%= content_security_policy_script_nonce %>">

<<<<<<< HEAD
    $('#study-file-<%= f.object.id %>').find('.taxon-select').on('change', function() {
        var select = $(this);
        var assemblyDropdown = $('#study-file-<%= f.object.id %>').find('.genome-assembly-select');
        var selectedTaxon = $(this).val();
        if (selectedTaxon !== '') {
            // perform check to see if human was selected
            var fileType = $('#study-file-<%= f.object.id %>').find('#study_file_file_type').val();
            $.getJSON('<%= get_taxon_path %>?taxon=' + selectedTaxon, function(taxon) {
                if ( (fileType === 'BAM' || fileType === 'Fastq' ) && taxon.restricted ) {
                    var restrictedData = confirm('Is this ' + fileType + ' file ' + taxon.common_name + ' data?\n\n' +
                        'The Single Cell Portal does not currently permit storing ' + taxon.common_name + ' sequence data.  ' +
                        'Selecting "OK" will remove this list from your study (source data files will be unaffected).');
                    if (restrictedData) {
                        $('#study-file-<%= f.object.id %>').remove();
                    } else {
                        select.val('');
                        assemblyDropdown.empty();
                        assemblyDropdown.append('<option value="">Please select species...</option>');
                    }
                } else {
                    $.getJSON('<%= get_taxon_assemblies_path %>?taxon=' + selectedTaxon, function (data) {
                            assemblyDropdown.empty();
                            $(data).each(function (index, assembly) {
                                assemblyDropdown.append($('<option />', {
                                    value: assembly[1],
                                    text: assembly[0]
                                }));
                            });
                        }
                    )
=======
    var restrictedTaxons = <%= raw Taxon::RESTRICTED_NCBI_TAXON_IDS %>;

    if (typeof isTaxonSelectHandlerDefined === 'undefined') {

      // Ensures event handler is attached only once;
      // needed for e.g. _share_sync_functions.js.erb
      window.isTaxonSelectHandlerDefined = true;

      $(document).on('change', '.taxon-select', function () {
        var speciesDropdown = $(this);
        var assemblyDropdown = speciesDropdown.parentsUntil('.taxon-select-target').find('.genome-assembly-select');
        var selectedTaxon = speciesDropdown.val();
        if (selectedTaxon !== '') {
          // perform check to see if human was selected
          var fileType = speciesDropdown.find('#study_file_file_type').val();
          $.getJSON('<%= get_taxon_path %>?taxon=' + selectedTaxon, function (taxon) {
            if ((fileType === 'BAM' || fileType === 'Fastq') && restrictedTaxons.includes(taxon.taxon_identifier)) {
              var restrictedData = confirm('Is this ' + fileType + ' file ' + taxon.common_name + ' data?\n\n' +
                'The Single Cell Portal does not currently permit storing ' + taxon.common_name + ' sequence data.  ' +
                'Selecting "OK" will remove this list from your study (source data files will be unaffected).');
              if (restrictedData) {
                speciesDropdown.remove();
              } else {
                speciesDropdown.val('');
                assemblyDropdown.empty();
                assemblyDropdown.append('<option value="">Please select species...</option>');
              }
            } else {
              $.getJSON('<%= get_taxon_assemblies_path %>?taxon=' + selectedTaxon, function (data) {
                  assemblyDropdown.empty();
                  $(data).each(function (index, assembly) {
                    assemblyDropdown.append($('<option />', {
                      value: assembly[1],
                      text: assembly[0]
                    }));
                  });
>>>>>>> e34c8753
                }
              )
            }
          })

        } else {
          assemblyDropdown.empty();
          assemblyDropdown.append('<option value="">Please select species...</option>');
        }
      });
    }

</script><|MERGE_RESOLUTION|>--- conflicted
+++ resolved
@@ -11,40 +11,6 @@
 </div>
 
 <script type="text/javascript" nonce="<%= content_security_policy_script_nonce %>">
-
-<<<<<<< HEAD
-    $('#study-file-<%= f.object.id %>').find('.taxon-select').on('change', function() {
-        var select = $(this);
-        var assemblyDropdown = $('#study-file-<%= f.object.id %>').find('.genome-assembly-select');
-        var selectedTaxon = $(this).val();
-        if (selectedTaxon !== '') {
-            // perform check to see if human was selected
-            var fileType = $('#study-file-<%= f.object.id %>').find('#study_file_file_type').val();
-            $.getJSON('<%= get_taxon_path %>?taxon=' + selectedTaxon, function(taxon) {
-                if ( (fileType === 'BAM' || fileType === 'Fastq' ) && taxon.restricted ) {
-                    var restrictedData = confirm('Is this ' + fileType + ' file ' + taxon.common_name + ' data?\n\n' +
-                        'The Single Cell Portal does not currently permit storing ' + taxon.common_name + ' sequence data.  ' +
-                        'Selecting "OK" will remove this list from your study (source data files will be unaffected).');
-                    if (restrictedData) {
-                        $('#study-file-<%= f.object.id %>').remove();
-                    } else {
-                        select.val('');
-                        assemblyDropdown.empty();
-                        assemblyDropdown.append('<option value="">Please select species...</option>');
-                    }
-                } else {
-                    $.getJSON('<%= get_taxon_assemblies_path %>?taxon=' + selectedTaxon, function (data) {
-                            assemblyDropdown.empty();
-                            $(data).each(function (index, assembly) {
-                                assemblyDropdown.append($('<option />', {
-                                    value: assembly[1],
-                                    text: assembly[0]
-                                }));
-                            });
-                        }
-                    )
-=======
-    var restrictedTaxons = <%= raw Taxon::RESTRICTED_NCBI_TAXON_IDS %>;
 
     if (typeof isTaxonSelectHandlerDefined === 'undefined') {
 
@@ -60,7 +26,7 @@
           // perform check to see if human was selected
           var fileType = speciesDropdown.find('#study_file_file_type').val();
           $.getJSON('<%= get_taxon_path %>?taxon=' + selectedTaxon, function (taxon) {
-            if ((fileType === 'BAM' || fileType === 'Fastq') && restrictedTaxons.includes(taxon.taxon_identifier)) {
+            if ((fileType === 'BAM' || fileType === 'Fastq') && taxon.restricted ) {
               var restrictedData = confirm('Is this ' + fileType + ' file ' + taxon.common_name + ' data?\n\n' +
                 'The Single Cell Portal does not currently permit storing ' + taxon.common_name + ' sequence data.  ' +
                 'Selecting "OK" will remove this list from your study (source data files will be unaffected).');
@@ -80,7 +46,6 @@
                       text: assembly[0]
                     }));
                   });
->>>>>>> e34c8753
                 }
               )
             }
