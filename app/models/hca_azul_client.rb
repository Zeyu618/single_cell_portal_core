# Query Human Cell Atlas Azul service for metadata associated with both experimental and analysis data
# No ServiceAccountManager or GoogleServiceClient includes as all requests are unauthenticated for public data
class HcaAzulClient < Struct.new(:api_root, :default_catalog)
  include ApiHelpers

  GOOGLE_SCOPES = %w[openid email profile].freeze
  BASE_URL = 'https://service.azul.data.humancellatlas.org'.freeze

  # maximum wait time for manifest generation
  MAX_MANIFEST_TIMEOUT = 30.seconds.freeze

<<<<<<< HEAD
  # list of available HCA catalogs
  HCA_CATALOGS = %w[dcp1 dcp7 dcp8 lungmap].freeze
=======
  # list of available public HCA catalogs (used as fallback)
  HCA_CATALOGS = %w[dcp1 dcp7 lungmap].freeze
>>>>>>> 55c4f951

  # List of accepted formats for manifest files
  MANIFEST_FORMATS = %w[compact full terra.bdbag terra.pfb curl].freeze

  ##
  # Constructors & token management methods
  ##

  # base constructor
  #
  # * *return*
  #   - +HcaAzulClient+ object
  def initialize
    self.api_root = BASE_URL
    catalogs = get_catalogs
    self.default_catalog = catalogs['default_catalog']
  end

  ##
  # Abstract request handlers/heplers
  ##

  # submit a request to HCA Azul Service API
  #
  # * *params*
  #   - +http_method+ (String, Symbol) => HTTP method, e.g. :get, :post
  #   - +path+ (String) => Relative URL path for API request being made
  #   - +payload+ (Hash) => Hash representation of request body
  #   - +retry_count+ (Integer) => Counter for tracking request retries
  #
  # * *returns*
  #   - (Hash) => Parsed response body, if present
  #
  # * *raises*
  #   - (RestClient::Exception) => if HTTP request fails for any reason
  def process_api_request(http_method, path, payload: nil, retry_count: 0)
    # Log API call for auditing/tracking purposes
    Rails.logger.info "HCA Azul API request (#{http_method.to_s.upcase}) #{path}"
    # process request
    begin
      headers = {
        'Accept' => 'application/json',
        'Content-Type' => 'application/json',
        'x-app-id' => 'single-cell-portal',
        'x-domain-id' => "#{ENV['HOSTNAME']}"
      }
      response = RestClient::Request.execute(method: http_method, url: path, payload: payload, headers: headers)
      # handle response using helper
      handle_response(response)
    rescue RestClient::Exception => e
      current_retry = retry_count + 1
      context = " encountered when requesting '#{path}', attempt ##{current_retry}"
      log_message = "#{e.message}: #{e.http_body}; #{context}"
      Rails.logger.error log_message
      retry_time = retry_count * ApiHelpers::RETRY_INTERVAL
      sleep(retry_time)
      # only retry if status code indicates a possible temporary error, and we are under the retry limit and
      # not calling a method that is blocked from retries
      if should_retry?(e.http_code) && retry_count < ApiHelpers::MAX_RETRY_COUNT
        process_api_request(http_method, path, payload: payload, retry_count: current_retry)
      else
        # we have reached our retry limit or the response code indicates we should not retry
        ErrorTracker.report_exception(e, nil, {
          method: http_method, url: path, payload: payload, retry_count: retry_count
        })
        error_message = parse_response_body(e.message)
        Rails.logger.error "Retry count exceeded when requesting '#{path}' - #{error_message}"
        raise e
      end
    end
  end

  # take a Hash/JSON object and format as a query string parameter
  #
  # * *params*
  #   - +query_params+ (Hash) => Hash of query parameters
  #
  # * *returns*
  #   - (String) => URL-encoded string version of query parameters
  def format_hash_as_query_string(query_params)
    # replace Ruby => assignment operators with JSON standard colons (:)
    sanitized_params = query_params.to_s.gsub(/=>/, ':')
    CGI.escape(sanitized_params)
  end

  # API endpoint bindings

  # get a list of all available catalogs
  #
  # * *returns*
  #   - (Hash) => Available catalogs, including :default_catalog
  def get_catalogs
    path = "#{api_root}/index/catalogs"
    process_api_request(:get, path)
  end

  # get a list of all available projects
  #
  # * *params*
  #   - +catalog+ (String) => HCA catalog name, from HCA_CATALOGS
  #
  # * *returns*
  #   - (Hash) => Available projects
  #
  # * *raises*
  #   - (ArgumentError) => if catalog is not in HCA_CATALOGS or format is not in MANIFEST_FORMATS
  def get_projects(catalog)
    validate_catalog_name(catalog)
    path = "#{api_root}/index/projects"
    process_api_request(:get, path)
  end

  # get a list of all available catalogs
  #
  # * *params*
  #   - +catalog+ (String) => HCA catalog name, from HCA_CATALOGS
  #   - +project_id+ (String) => UUID of HCA project
  #
  # * *returns*
  #   - (Hash) => Available catalogs, including :default_catalog
  #
  # * *raises*
  #   - (ArgumentError) => if catalog is not in HCA_CATALOGS
  def get_project(catalog, project_id)
    validate_catalog_name(catalog)
    path = "#{api_root}/index/projects/#{project_id}?catalog=#{catalog}"
    process_api_request(:get, path)
  end

  # get a metadata TSV file for a given HCA project UUID
  #
  # * *params*
  #   - +catalog+ (String) => HCA catalog name, from HCA_CATALOGS
  #   - +project_id+ (UUID) => HCA project UUID
  #   - +format+ (string) => manifest file format, from MANIFEST_FORMATS
  #
  # * *returns*
  #   - (Hash) => Hash response including an HTTP status code and a location to download
  #
  # * *raises*
  #   - (ArgumentError) => if catalog is not in HCA_CATALOGS or format is not in MANIFEST_FORMATS
  def get_project_manifest_link(catalog, project_id, format = 'compact')
    validate_catalog_name(catalog)
    validate_manifest_format(format)

    path = "#{api_root}/fetch/manifest/files?catalog=#{catalog}"
    project_filter = { 'projectId' => { 'is' => [project_id] } }
    filter_query = format_hash_as_query_string(project_filter)
    path += "&filters=#{filter_query}&format=#{format}"
    # since manifest files are generated on-demand, keep making requests until the Status code is 302 (Found)
    # Status 301 means that the manifest is still being generated; if no manifest is ready after 30s, return anyway
    time_slept = 0
    manifest_info = process_api_request(:get, path)
    while manifest_info['Status'] == 301
      break if time_slept >= MAX_MANIFEST_TIMEOUT

      interval = manifest_info['Retry-After']
      Rails.logger.info "Manifest still generating for #{catalog}:#{project_id} (#{format}), retrying in #{interval}"
      sleep interval
      time_slept += interval
      manifest_info = process_api_request(:get, path)
    end
    manifest_info
  end

  private

  # validate that a catalog exists by checking the list of available public catalogs
  def validate_catalog_name(catalog)
    is_valid = true
    begin
      all_catalogs = get_catalogs['catalogs']
      public_catalogs = all_catalogs.reject { |_, catalog_detail| catalog_detail['internal'] }.keys
      is_valid = public_catalogs.include? catalog
    rescue RestClient::Exception
      # fall back to HCA_CATALOGS
      is_valid = HCA_CATALOGS.include? catalog
    end
    unless is_valid
      error = ArgumentError.new("#{catalog} is not a valid catalog: #{HCA_CATALOGS.join(',')}")
      api_method = caller_locations.first.label
      ErrorTracker.report_exception(error, nil, { catalog: catalog, method: api_method })
      raise error
    end
  end

  # validate requested format is valid
  def validate_manifest_format(format)
    unless MANIFEST_FORMATS.include?(format)
      error = ArgumentError.new("#{format} is not a valid format: #{MANIFEST_FORMATS.join(',')}")
      api_method = caller_locations.first.label
      ErrorTracker.report_exception(error, nil, { format: format, method: api_method })
      raise error
    end
  end
end<|MERGE_RESOLUTION|>--- conflicted
+++ resolved
@@ -9,13 +9,8 @@
   # maximum wait time for manifest generation
   MAX_MANIFEST_TIMEOUT = 30.seconds.freeze
 
-<<<<<<< HEAD
   # list of available HCA catalogs
   HCA_CATALOGS = %w[dcp1 dcp7 dcp8 lungmap].freeze
-=======
-  # list of available public HCA catalogs (used as fallback)
-  HCA_CATALOGS = %w[dcp1 dcp7 lungmap].freeze
->>>>>>> 55c4f951
 
   # List of accepted formats for manifest files
   MANIFEST_FORMATS = %w[compact full terra.bdbag terra.pfb curl].freeze
