class ClusterGroup

  ###
  #
  # ClusterGroup: intermediate class that holds metadata about a 'cluster', but not actual point information (stored in DataArray)
  #
  ###

  include Mongoid::Document

  field :name, type: String
  field :cluster_type, type: String
  field :cell_annotations, type: Array
  field :domain_ranges, type: Hash

  validates_uniqueness_of :name, scope: :study_id
  validates_presence_of :name, :cluster_type
  validates_format_of :name, with: ValidationTools::URL_PARAM_SAFE,
                      message: ValidationTools::URL_PARAM_SAFE_ERROR

  belongs_to :study
  belongs_to :study_file

  has_many :user_annotations do
    def by_name_and_user(name, user_id)
      where(name: name, user_id: user_id, queued_for_deletion: false).first
    end
  end

  has_many :data_arrays, as: :linear_data do
    def by_name_and_type(name, type, subsample_threshold=nil)
      where(name: name, array_type: type, subsample_threshold: subsample_threshold).order_by(&:array_index).to_a
    end
  end

  index({ name: 1, study_id: 1 }, { unique: true, background: true })
  index({ study_id: 1 }, { unique: false, background: true })
  index({ study_id: 1, study_file_id: 1}, { unique: false, background: true })

<<<<<<< HEAD
=======
  # fixed values to subsample at
  SUBSAMPLE_THRESHOLDS = [1000, 10000, 20000, 100000].freeze

>>>>>>> a8db29b3
  MAX_THRESHOLD = 100000

  # fixed values to subsample at
  SUBSAMPLE_THRESHOLDS = [100000, 20000, 10000, 1000].freeze

  COLORBREWER_SET = %w(#e41a1c #377eb8 #4daf4a #984ea3 #ff7f00 #a65628 #f781bf #999999
    #66c2a5 #fc8d62 #8da0cb #e78ac3 #a6d854 #ffd92f #e5c494 #b3b3b3 #8dd3c7
    #bebada #fb8072 #80b1d3 #fdb462 #b3de69 #fccde5 #d9d9d9 #bc80bd #ccebc5 #ffed6f)

  # Constants for scoping values for AnalysisParameter inputs/outputs
  ASSOCIATED_MODEL_METHOD = %w(name)
  ASSOCIATED_MODEL_DISPLAY_METHOD = %w(name)
  OUTPUT_ASSOCIATION_ATTRIBUTE = %w(study_file_id)
  ANALYSIS_PARAMETER_FILTERS = {
      'cell_annotations.type' => %w(group numeric)
  }

  # method to return a single data array of values for a given data array name, annotation name, and annotation value
  # gathers all matching data arrays and orders by index, then concatenates into single array
  # can also load subsample arrays by supplying optional subsample_threshold
  def concatenate_data_arrays(array_name, array_type, subsample_threshold=nil, subsample_annotation=nil)
    if subsample_threshold.nil?
      data_arrays = DataArray.where(name: array_name, array_type: array_type, linear_data_type: 'ClusterGroup',
                                    cluster_name: self.name, linear_data_id: self.id, subsample_threshold: nil,
                                    subsample_annotation: nil).order(:array_index => 'asc')
      all_values = []
      data_arrays.each do |array|
        all_values += array.values
      end
      return all_values
    else
      data_array = DataArray.find_by(name: array_name, array_type: array_type, linear_data_type: 'ClusterGroup',
                                     cluster_name: self.name, linear_data_id: self.id, subsample_threshold: subsample_threshold,
                                     subsample_annotation: subsample_annotation)
      if data_array.nil?
        return []
      else
        return data_array.values
      end
    end
  end

  # return number of points in cluster_group, use x axis as all cluster_groups must have either x or y
  def points
    self.concatenate_data_arrays('x', 'coordinates').count
  end

  def is_3d?
    self.cluster_type == '3d'
  end

  # check if user has defined a range for this cluster_group (provided in study file)
  def has_range?
    !self.domain_ranges.nil?
  end

  # check if cluster has coordinate-based annotation labels
  def has_coordinate_labels?
    DataArray.where(linear_data_id: self.id, linear_data_type: 'ClusterGroup', study_id: self.study_id,
                    array_type: 'labels').any?
  end

  # retrieve font options for coordinate labels
  def coordinate_labels_options
    # must retrieve study file where options have been set, so search options hash for string value of cluster_group id
    study_file = StudyFile.find_by('options.cluster_group_id' => self.id.to_s)
    {
        font_family: study_file.coordinate_labels_font_family,
        font_size: study_file.coordinate_labels_font_size,
        font_color: study_file.coordinate_labels_font_color
    }
  end

  # return a formatted array for use in a select dropdown that corresponds to a specific cell_annotation
  def formatted_cell_annotation(annotation, prepend_name=false)
    ["#{annotation[:name]}", "#{prepend_name ? "#{self.name}--" : nil}#{annotation[:name]}--#{annotation[:type]}--cluster"]
  end

  # generate a formatted select box options array that corresponds to all this cluster_group's cell_annotations
  # can be scoped to cell_annotations of a specific type (group, numeric)
  def cell_annotation_select_option(annotation_type=nil, prepend_name=false)
    annotations = annotation_type.nil? ? self.cell_annotations : self.cell_annotations.select {|annot| annot[:type] == annotation_type}
    annotations.map {|annot| self.formatted_cell_annotation(annot, prepend_name)}
  end

  # list of cell annotation header values by type (group or numeric)
  def cell_annotation_names_by_type(type)
    self.cell_annotations.select {|annotation| annotation['type'] == type}.map {|annotation| annotation['name']}
  end

  # method used during parsing to generate representative sub-sampled data_arrays for rendering
  #
  # annotation_name: name of annotation to subsample off of
  # annotation_type: group/numeric
  # annotation_scope: cluster or study - determines where to pull metadata from to key groups off of
  def generate_subsample_arrays(sample_size, annotation_name, annotation_type, annotation_scope)
    Rails.logger.info "#{Time.zone.now}: Generating subsample data_array for cluster '#{self.name}' using annotation: #{annotation_name} (#{annotation_type}, #{annotation_scope}) at resolution #{sample_size}"
    @cells = self.concatenate_data_arrays('text', 'cells')
    case annotation_scope
      when 'cluster'
        @annotations = self.concatenate_data_arrays(annotation_name, 'annotations')
        @annotation_key = Hash[@cells.zip(@annotations)]
      when 'study'
        # in addition to array of annotation values, we need a key to preserve the associations once we sort
        # the annotations by value
        all_annots = self.study.cell_metadata.by_name_and_type(annotation_name, annotation_type).cell_annotations
        @annotation_key = {}
        @annotations = []
        @cells.each do |cell|
          @annotations << all_annots[cell]
          @annotation_key[cell] = all_annots[cell]
        end
    end

    # create a container to store subsets of arrays
    @data_by_group = {}
    # determine how many groups we have; if annotations are continuous scores, divide into 20 temporary groups
    groups = annotation_type == 'group' ? @annotations.uniq : 1.upto(20).map {|i| "group_#{i}"}
    groups.each do |group|
      @data_by_group[group] = {
          x: [],
          y: [],
          text: []
      }
      if self.is_3d?
        @data_by_group[group][:z] = []
      end
      if annotation_scope == 'cluster'
        @data_by_group[group][annotation_name.to_sym] = []
      end
    end
    raw_data = {
        text: @cells,
        x: self.concatenate_data_arrays('x', 'coordinates'),
        y: self.concatenate_data_arrays('y', 'coordinates'),
    }
    if self.is_3d?
      raw_data[:z] = self.concatenate_data_arrays('z', 'coordinates')
    end

    # divide up groups by labels (either categorical or sorted by continuous score and sliced)
    case annotation_type
      when 'group'
        @annotations.each_with_index do |annot, index|
          raw_data.each_key do |axis|
            @data_by_group[annot][axis] << raw_data[axis][index]
          end
          # we only need subsampled annotations if this is a cluster-level annotation
          if annotation_scope == 'cluster'
            @data_by_group[annot][annotation_name.to_sym] << annot
          end
        end
      when 'numeric'
        slice_size = @cells.size / groups.size
        # create a sorted array of arrays using the annotation value as the sort metric
        # first value in each sub-array is the cell name, last value is the corresponding annotation value
        sorted_annotations = @annotation_key.sort_by(&:last)
        groups.each do |group|
          sub_population = sorted_annotations.slice!(0..slice_size - 1)
          sub_population.each do |cell, annot|
            # determine where in the original source data current value resides
            original_index = @cells.index(cell)
            # store values by original_index
            raw_data.each_key do |axis|
              @data_by_group[group][axis] << raw_data[axis][original_index]
            end
            # we only need subsampled annotations if this is a cluster-level annotation
            if annotation_scope == 'cluster'
              @data_by_group[group][annotation_name.to_sym] << annot
            end
          end
        end
        # add leftovers to last group
        if sorted_annotations.size > 0
          sorted_annotations.each do |cell, annot|
            # determine where in the original source data current value resides
            original_index = @cells.index(cell)
            # store values by original_index
            raw_data.each_key do |axis|
              @data_by_group[groups.last][axis] << raw_data[axis][original_index]
            end
            # we only need subsampled annotations if this is a cluster-level annotation
            if annotation_scope == 'cluster'
              @data_by_group[groups.last][annotation_name.to_sym] << annot
            end
          end
        end
    end
    Rails.logger.info "#{Time.zone.now}: Data assembled, now subsampling for cluster '#{self.name}' using annotation: #{annotation_name} (#{annotation_type}, #{annotation_scope}) at resolution #{sample_size}"

    # determine number of entries per group required
    @num_per_group = sample_size / groups.size

    # sort groups by size
    group_order = @data_by_group.sort_by {|k,v| v[:x].size}.map(&:first)

    # build data_array objects
    data_arrays = []
    # string key that identifies how these data_arrays were assembled, will be used to query database
    # value is identical to the annotation URL query parameter when rendering clusters
    subsample_annotation = "#{annotation_name}--#{annotation_type}--#{annotation_scope}"
    raw_data.each_key do |axis|
      case axis.to_s
        when 'text'
          @array_type = 'cells'
        when annotation_name
          @array_type = 'annotations'
        else
          @array_type = 'coordinates'
      end
      data_array = self.data_arrays.build(name: axis.to_s,
                                          array_type: @array_type,
                                          cluster_name: self.name,
                                          array_index: 1,
                                          subsample_threshold: sample_size,
                                          subsample_annotation: subsample_annotation,
                                          study_file_id: self.study_file_id,
                                          study_id: self.study_id,
                                          values: []
      )
      data_arrays << data_array
    end

    # special case for cluster-based annotations
    if annotation_scope == 'cluster'
      data_array = self.data_arrays.build(name: annotation_name,
                                          array_type: 'annotations',
                                          cluster_name: self.name,
                                          array_index: 1,
                                          subsample_threshold: sample_size,
                                          subsample_annotation: subsample_annotation,
                                          study_file_id: self.study_file_id,
                                          study_id: self.study_id,
                                          values: []
      )
      data_arrays << data_array
    end

    @cells_left = sample_size

    # iterate through groups, taking requested num_per_group and recalculating as necessary
    group_order.each_with_index do |group, index|
      data = @data_by_group[group]
      # take remaining cells if last batch, otherwise take num_per_group
      requested_sample = index == group_order.size - 1 ? @cells_left : @num_per_group
      data.each do |axis, values|
        array = data_arrays.find {|a| a.name == axis.to_s}
        sample = values.shuffle(random: Random.new(1)).take(requested_sample)
        array.values += sample
      end
      # determine how many were taken in sampling pass, will either be size of requested sample
      # or all values if requested_sample is larger than size of total values for group
      cells_taken = data[:x].size > requested_sample ? requested_sample : data[:x].size
      @cells_left -= cells_taken
      # were done with this 'group', so remove from master list
      groups.delete(group)
      # recalculate num_per_group, unless last time
      unless index == group_order.size - 1
        @num_per_group = @cells_left / groups.size
      end
    end
    data_arrays.each do |array|
      array.save
    end
    Rails.logger.info "#{Time.zone.now}: Subsampling complete for cluster '#{self.name}' using annotation: #{annotation_name} (#{annotation_type}, #{annotation_scope}) at resolution #{sample_size}"
    true
  end

  ##
  #
  # CLASS INSTANCE METHODS
  #
  ##

  def self.generate_new_data_arrays
    start_time = Time.zone.now
    arrays_created = 0
    self.all.each do |cluster|
      arrays_to_save = []
      arrays = DataArray.where(cluster_group_id: cluster.id)
      arrays.each do |array|
        arrays_to_save << cluster.data_arrays.build(name: array.name, cluster_name: array.cluster_name, array_type: array.array_type,
                                                    array_index: array.array_index, study_id: array.study_id,
                                                    study_file_id: array.study_file_id, values: array.values,
                                                    subsample_threshold: array.subsample_threshold,
                                                    subsample_annotation: array.subsample_annotation)
      end
      arrays_to_save.map(&:save)
      arrays_created += arrays_to_save.size
    end
    end_time = Time.zone.now
    seconds_diff = (start_time - end_time).to_i.abs

    hours = seconds_diff / 3600
    seconds_diff -= hours * 3600

    minutes = seconds_diff / 60
    seconds_diff -= minutes * 60

    seconds = seconds_diff

    msg = "Cluster Group migration complete: generated #{arrays_created} new child data_array records; elapsed time: #{hours} hours, #{minutes} minutes, #{seconds} seconds"
    Rails.logger.info msg
    msg
  end
end<|MERGE_RESOLUTION|>--- conflicted
+++ resolved
@@ -37,12 +37,9 @@
   index({ study_id: 1 }, { unique: false, background: true })
   index({ study_id: 1, study_file_id: 1}, { unique: false, background: true })
 
-<<<<<<< HEAD
-=======
   # fixed values to subsample at
-  SUBSAMPLE_THRESHOLDS = [1000, 10000, 20000, 100000].freeze
-
->>>>>>> a8db29b3
+  SUBSAMPLE_THRESHOLDS = [100000, 20000, 10000, 1000].freeze
+
   MAX_THRESHOLD = 100000
 
   # fixed values to subsample at
