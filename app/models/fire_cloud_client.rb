##
# FireCloudClient: Class that wraps API calls to both FireCloud and Google Cloud Storage to manage the CRUDing of both
# FireCloud workspaces and files inside the associated GCP storage buckets, as well as billing/user group/workflow submission
# management.
#
# Uses the gems googleauth (for generating access tokens), google-cloud-storage (for bucket/file access),
# and rest-client (for HTTP calls)
#
# Author::  Jon Bistline  (mailto:bistline@broadinstitute.org)

class FireCloudClient < Struct.new(:user, :project, :access_token, :api_root, :storage, :expires_at, :service_account_credentials)

  #
  # CONSTANTS
  #

  # base url for all API calls
  BASE_URL = 'https://api.firecloud.org'
  # default auth scopes
  GOOGLE_SCOPES = %w(https://www.googleapis.com/auth/userinfo.profile https://www.googleapis.com/auth/userinfo.email https://www.googleapis.com/auth/cloud-billing.readonly https://www.googleapis.com/auth/devstorage.read_only)
  # constant used for retry loops in process_firecloud_request and execute_gcloud_method
  MAX_RETRY_COUNT = 3
  # default namespace used for all FireCloud workspaces owned by the 'portal'
  PORTAL_NAMESPACE = 'single-cell-portal'
  # location of Google service account JSON (must be absolute path to file)
  SERVICE_ACCOUNT_KEY = !ENV['SERVICE_ACCOUNT_KEY'].blank? ? File.absolute_path(ENV['SERVICE_ACCOUNT_KEY']) : ''
  # location of Google service account JSON (must be absolute path to file)
  READ_ONLY_SERVICE_ACCOUNT_KEY = !ENV['READ_ONLY_SERVICE_ACCOUNT_KEY'].blank? ? File.absolute_path(ENV['READ_ONLY_SERVICE_ACCOUNT_KEY']) : ''
  # Permission values allowed for FireCloud workspace ACLs
  WORKSPACE_PERMISSIONS = ['OWNER', 'READER', 'WRITER', 'NO ACCESS']
  # List of FireCloud user group roles
  USER_GROUP_ROLES = %w(admin member)
  # List of FireCloud billing project roles
  BILLING_PROJECT_ROLES = %w(user owner)
  # List of available FireCloud 'operations' for updating FireCloud workspace entities or attributes
  AVAILABLE_OPS = %w(AddUpdateAttribute RemoveAttribute AddListMember RemoveListMember)
  # List of projects where computes are not permitted (sets canCompute to false for all users by default, can only be overridden
  # by PROJECT_OWNER)
  COMPUTE_BLACKLIST = %w(single-cell-portal)

  # initialize is called after instantiating with FireCloudClient.new
  # will set the access token, FireCloud api url root and GCP storage driver instance
  #
  # * *params*
  #   - +user+: (User) => User object from which access tokens are generated
  #   - +project+: (String) => Default GCP Project to use (can be overridden by other parameters)
  # * *return*
  #   - +FireCloudClient+ object
  def initialize(user=nil, project=nil, service_account=ENV['SERVICE_ACCOUNT_KEY'])
    # when initializing without a user, default to base configuration
    if user.nil?
      # instantiate Google Cloud Storage driver to work with files in workspace buckets
      # if no keyfile is present, use environment variables
      storage_attr = {
          project: PORTAL_NAMESPACE,
          timeout: 3600
      }

      if !service_account.blank?
        storage_attr.merge!(keyfile: service_account)
        self.service_account_credentials = service_account
      end

      self.access_token = FireCloudClient.generate_access_token(service_account)
      self.project = PORTAL_NAMESPACE

      self.storage = Google::Cloud::Storage.new(storage_attr)

      # set expiration date of token
      self.expires_at = Time.now + self.access_token['expires_in']
    else
      self.user = user
      self.project = project
      # when initializing with a user, pull access token from user object and set desired project
      self.access_token = user.valid_access_token
      self.expires_at = self.access_token['expires_at']

      # use user-defined project instead of portal default
      # if no keyfile is present, use environment variables
      storage_attr = {
          project: project,
          timeout: 3600
      }

      if !service_account.blank?
        storage_attr.merge!(keyfile: service_account)
        self.service_account_credentials = service_account
      end

      self.storage = Google::Cloud::Storage.new(storage_attr)
    end

    # set FireCloud API base url
    self.api_root = BASE_URL
  end

  #
  # TOKEN METHODS
  #

  # generate an access token to use for all requests
  #
  # * *return*
  #   - +Hash+ of Google Auth access token (contains access_token (string), token_type (string) and expires_in (integer, in seconds)
  def self.generate_access_token(service_account)
    # if no keyfile present, use environment variables
    creds_attr = {scope: GOOGLE_SCOPES}
    if !service_account.blank?
      creds_attr.merge!(json_key_io: File.open(service_account))
    end
    creds = Google::Auth::ServiceAccountCredentials.make_creds(creds_attr)
    token = creds.fetch_access_token!
    token
  end

  # refresh access_token when expired and stores back in FireCloudClient instance
  #
  # * *return*
  #   - +DateTime+ timestamp of new access token expiration
  def refresh_access_token
    if self.user.nil?
      new_token = FireCloudClient.generate_access_token(self.service_account_credentials)
      new_expiry = Time.now + new_token['expires_in']
      self.access_token = new_token
      self.expires_at = new_expiry
    else
      new_token = self.user.generate_access_token
      self.access_token = new_token
      self.expires_at = new_token['expires_at']
    end
    new_token
  end

  # check if an access_token is expired
  #
  # * *return*
  #   - +Boolean+ of token expiration
  def access_token_expired?
    Time.now >= self.expires_at
  end

  # return a valid access token
  #
  # * *return*
  #   - +Hash+ of access token
  def valid_access_token
    self.access_token_expired? ? self.refresh_access_token : self.access_token
  end

  ##
  ## STORAGE INSTANCE METHODS
  ##

  # get instance information about the storage driver
  #
  # * *return*
  #   - +JSON+ object of storage driver instance attributes
  def storage_attributes
    JSON.parse self.storage.to_json
  end

  # renew the storage driver
  #
  # * *params*
  #   - +project_name+ (String )=> name of GCP project, default project is value of PORTAL_NAMESPACE
  #
  # * *return*
  #   - +Google::Cloud::Storage+ instance
  def refresh_storage_driver(project_name=PORTAL_NAMESPACE)
    storage_attr = {
        project: project_name,
        timeout: 3600
    }
    if !ENV['SERVICE_ACCOUNT_KEY'].blank?
      storage_attr.merge!(keyfile: SERVICE_ACCOUNT_KEY)
    end
    new_storage = Google::Cloud::Storage.new(storage_attr)
    self.storage = new_storage
    new_storage
  end

  # get storage driver access token
  #
  # * *return*
  #   - +String+ access token
  def storage_access_token
    self.storage.service.credentials.client.access_token
  end

  # get storage driver issue timestamp
  #
  # * *return*
  #   - +DateTime+ issue timestamp
  def storage_issued_at
    self.storage.service.credentials.client.issued_at
  end

  # get issuer of storage credentials
  #
  # * *return*
  #   - +String+ of issuer email
  def storage_issuer
    self.storage.service.credentials.issuer
  end

  # get issuer of access_token
  #
  # * *return*
  #   - +String+ of access_token issuer email
  def issuer
    self.user.nil? ? self.storage_issuer : self.user.email
  end

  ######
  ##
  ## FIRECLOUD METHODS
  ##
  ######

  # generic handler to execute http calls, process returned JSON and handle exceptions
  #
  # * *params*
  #   - +http_method+ (String, Symbol) => valid http method
  #   - +path+ (String) => FireCloud REST API path
  #   - +payload+ (Hash) => HTTP POST/PATCH/PUT body for creates/updates, defaults to nil
  #		- +opts+ (Hash) => Hash of extra options (defaults are file_upload=false, max_attemps=MAX_RETRY_COUNT)
  #
  # * *return*
  #   - +Hash+, +Boolean+ depending on response body
  # * *raises*
  #   - +RuntimeError+
  def process_firecloud_request(http_method, path, payload=nil, opts={})
    # set up default options
    request_opts = {file_upload: false, max_attempts: MAX_RETRY_COUNT}.merge(opts)

    # check for token expiry first before executing
    if self.access_token_expired?
      Rails.logger.info "#{Time.now}: FireCloudClient token expired, refreshing access token"
      self.refresh_access_token
    end
    # set default headers
    headers = {
        'Authorization' => "Bearer #{self.access_token['access_token']}"
    }
    # if not uploading a file, set the content_type to application/json
    if !request_opts[:file_upload]
      headers.merge!({'Content-Type' => 'application/json'})
    end

    # initialize counter to prevent endless feedback loop
    @retry_count ||= 0

    # process request
    if @retry_count < request_opts[:max_attempts]
      begin
        @retry_count += 1
        @obj = RestClient::Request.execute(method: http_method, url: path, payload: payload, headers: headers)
        # handle response codes as necessary
        if ok?(@obj.code) && !@obj.body.blank?
          @retry_count = 0
          begin
            return JSON.parse(@obj.body)
          rescue JSON::ParserError => e
            return @obj.body
          end
        elsif ok?(@obj.code) && @obj.body.blank?
          @retry_count = 0
          return true
        else
          Rails.logger.info "#{Time.now}: Unexpected response #{@obj.code}, not sure what to do here..."
          @obj.message
        end
      rescue RestClient::Exception => e
        context = " encountered when requesting '#{path}'"
        log_message = "#{Time.now}: " + e.message + context
        Rails.logger.error log_message
        @error = e
        process_firecloud_request(http_method, path, payload, opts)
      end
    else
      @retry_count = 0
      error_message = parse_error_message(@error)
      Rails.logger.error "#{Time.now}: Retry count exceeded - #{error_message}"
      raise RuntimeError.new(error_message)
    end
  end

  ##
  ## API STATUS
  ##

  # determine if FireCloud api is currently up/available
  #
  # * *return*
  #   - +Boolean+ indication of FireCloud current status
  def api_available?
    begin
      response = self.api_status
      if response.is_a?(Hash) && response['ok']
        true
      else
        false
      end
    rescue => e
      false
    end
  end

  # get more detailed status information about FireCloud api
  # this method doesn't use process_firecloud_request as we want to preserve error states rather than catch and suppress them
  #
  # * *return*
  #   - +Hash+ with health status information for various FireCloud services or error response
  def api_status
    path = self.api_root + '/status'
    # make sure access token is still valid
    self.access_token_expired? ? self.refresh_access_token : nil
    headers = {
        'Authorization' => "Bearer #{self.access_token['access_token']}",
        'Content-Type' => 'application/json',
        'Accept' => 'application/json'
    }
    begin
      response = RestClient::Request.execute(method: :get, url: path, headers: headers)
      JSON.parse(response.body)
    rescue RestClient::ExceptionWithResponse => e
      Rails.logger.error "#{Time.now}: FireCloud status error: #{e.message}"
      e.response
    end
  end

  ##
  ## WORKSPACE METHODS
  ##

  # return a list of all workspaces in a given namespace
  #
  # * *params*
  #   - +workspace_namespace+ (String) => namespace of workspace
  #
  # * *return*
  #   - +Array+ of +Hash+ objects detailing workspaces
  def workspaces(workspace_namespace)
    path = self.api_root + '/api/workspaces'
    workspaces = process_firecloud_request(:get, path)
    workspaces.keep_if {|ws| ws['workspace']['namespace'] == workspace_namespace}
  end

  # create a workspace, prepending WORKSPACE_NAME_PREFIX as necessary
  #
  # * *params*
  #   - +workspace_namespace+ (String) => namespace of workspace
  #   - +workspace_name+ (String) => name of workspace
  #
  # * *return*
  #   - +Hash+ object of workspace instance
  def create_workspace(workspace_namespace, workspace_name, *authorization_domains)
    path = self.api_root + '/api/workspaces'
    # construct payload for POST
    payload = {
        namespace: workspace_namespace,
        name: workspace_name,
        attributes: {},
        authorizationDomain: []
    }
    # add authorization domains to new workspace
    authorization_domains.each do |domain|
      payload[:authorizationDomain] << {membersGroupName: domain}
    end
    process_firecloud_request(:post, path, payload.to_json)
  end

  # get the specified workspace
  #
  # * *params*
  #   - +workspace_namespace+ (String) => namespace of workspace
  #   - +workspace_name+ (String) => name of workspace
  #
  # * *return*
  #   - +Hash+ object of workspace instance
  def get_workspace(workspace_namespace, workspace_name)
    path = self.api_root + "/api/workspaces/#{workspace_namespace}/#{workspace_name}"
    process_firecloud_request(:get, path)
  end

  # delete a workspace
  #
  # * *params*
  #   - +workspace_namespace+ (String) => namespace of workspace
  #   - +workspace_name+ (String) => name of workspace
  #
  # * *return*
  #   - +Hash+ message of status of workspace deletion
  def delete_workspace(workspace_namespace, workspace_name)
    path = self.api_root + "/api/workspaces/#{workspace_namespace}/#{workspace_name}"
    process_firecloud_request(:delete, path)
  end

  # get the specified workspace ACL
  #
  # * *params*
  #   - +workspace_namespace+ (String) => namespace of workspace
  #   - +workspace_name+ (String) => name of workspace
  #
  # * *return*
  #   - +Hash+ object of workspace ACL instance
  def get_workspace_acl(workspace_namespace, workspace_name)
    path = self.api_root + "/api/workspaces/#{workspace_namespace}/#{workspace_name}/acl"
    process_firecloud_request(:get, path)
  end

  # update the specified workspace ACL
  # can also be used to remove access by passing 'NO ACCESS' to create_acl
  #
  # * *params*
  #   - +workspace_namespace+ (String) => namespace of workspace
  #   - +workspace_name+ (String) => name of workspace
  #   - +acl+ (JSON) => ACL object (see create_workspace_acl)
  #
  # * *return*
  #   - +Hash+ response of ACL update
  def update_workspace_acl(workspace_namespace, workspace_name, acl)
    path = self.api_root + "/api/workspaces/#{workspace_namespace}/#{workspace_name}/acl?inviteUsersNotFound=true"
    process_firecloud_request(:patch, path, acl)
  end

  # helper for creating FireCloud ACL objects
  # will raise a RuntimeError if permission requested does not match allowed values in WORKSPACE_PERMISSONS
  #
  # * *params*
  #   - +email+ (String) => email of FireCloud user
  #   - +permission+ (String) => granted permission level
  #   - +share_permission+ (Boolean) => whether or not user can share workspace
  #   - +compute_permission+ (Boolean) => whether or not user can run computes in workspace
  #
  # * *return*
  #   - +JSON+ ACL object
  def create_workspace_acl(email, permission, share_permission=true, compute_permission=false)
    if WORKSPACE_PERMISSIONS.include?(permission)
      [
          {
              'email' => email,
              'accessLevel' => permission,
              'canShare' => share_permission,
              'canCompute' => compute_permission
          }
      ].to_json
    else
      raise RuntimeError.new("Invalid FireCloud ACL permission setting: #{permission}; must be member of #{WORKSPACE_PERMISSIONS.join(', ')}")
    end
  end

  # set attributes for the specified workspace (will delete all existing attributes and overwrite with provided info)
  #
  # * *params*
  #   - +workspace_namespace+ (String) => namespace of workspace
  #   - +workspace_name+ (String) => name of workspace
  #   - +attributes+ (Hash) => Hash of workspace attributes (description, tags (Array), key/value pairs of other attributes)
  #
  # * *return*
  #   - +Hash+ object of workspace
  def set_workspace_attributes(workspace_namespace, workspace_name, attributes)
    path = self.api_root + "/api/workspaces/#{workspace_namespace}/#{workspace_name}/setAttributes"
    process_firecloud_request(:patch, path, attributes.to_json)
  end

  # get the current storage cost estimate for a workspace
  #
  # * *params*
  #   - +workspace_namespace+ (String) => namespace of workspace
  #   - +workspace_name+ (String) => name of workspace
  #
  # * *return*
  #   - +Hash+ object of workspace
  def get_workspace_storage_cost(workspace_namespace, workspace_name)
    path = self.api_root + "/api/workspaces/#{workspace_namespace}/#{workspace_name}/storageCostEstimate"
    process_firecloud_request(:get, path)
  end

  ##
  ## WORKFLOW SUBMISSION METHODS
  ##

  # get list of available FireCloud methods
  #
  # * *params*
  #   - +opts+ (Hash) => hash of query parameter key/value pairs, see https://api.firecloud.org/#!/Method_Repository/listMethodRepositoryMethods for complete list
  #
  # * *return*
  #   - +Array+ of methods
  def get_methods(opts={})
    query_params = self.merge_query_options(opts)
    path = self.api_root + "/api/methods#{query_params}"
    process_firecloud_request(:get, path)
  end

  # get a FireCloud method object
  #
  # * *params*
  #   - +namespace+ (String) => namespace of method
  #   - +name+ (String) => name of method
  #   - +snapshot_id+ (Integer) => snapshot ID of method
  #   - +only_payload+ (Boolean) => boolean of whether or not to return only the payload object
  #
  # * *return*
  #   - +Hash+ method object
  def get_method(namespace, method_name, snapshot_id, only_payload=false)
    path = self.api_root + "/api/methods/#{namespace}/#{method_name}/#{snapshot_id}?onlyPayload=#{only_payload}"
    process_firecloud_request(:get, path)
  end

  # get list of available configurations from the repository
  #
  # * *params*
  #   - +opts+ (Hash) => hash of query parameter key/value pairs, see https://api.firecloud.org/#!/Method_Repository/listMethodRepositoryConfigurations for complete list
  #
  # * *return*
  #   - +Array+ of configurations
  def get_configurations(opts={})
    query_params = self.merge_query_options(opts)
    path = self.api_root + "/api/configurations#{query_params}"
    process_firecloud_request(:get, path)
  end

  # get a FireCloud method configuration from the repository
  #
  # * *params*
  #   - +namespace+ (String) => namespace of method
  #   - +name+ (String) => name of configuration
  #   - +snapshot_id+ (Integer) => snapshot ID of method
  #   - +payload_as_object+ (Boolean) => Instead of returning a string under key payload, return a JSON object under key payloadObject
  #
  # * *return*
  #   - +Hash+ configuration object
  def get_configuration(namespace, name, snapshot_id, payload_as_object=false)
    path = self.api_root + "/api/configurations/#{namespace}/#{name}/#{snapshot_id}?payloadAsObject=#{payload_as_object}"
    process_firecloud_request(:get, path)
  end

  # copy a FireCloud method configuration from the repository into a workspace
  #
  # * *params*
  #   - +workspace_namespace+ (String) => namespace of workspace
  #   - +workspace_name+ (String) => name of workspace
  #   - +config_namespace+ (String) => namespace of source configuration
  #   - +config_name+ (String) => name of source configuration
  #   - +snapshot_id+ (Integer) => snapshot ID of source configuration
  #   - +destination_namespace+ (String) => namespace of destination configuration (in workspace)
  #   - +destination_name+ (String) => name of destination configuration (in workspace)
  #
  # * *return*
  #   - +Hash+ configuration object
  def copy_configuration_to_workspace(workspace_namespace, workspace_name, config_namespace, config_name, snapshot_id, destination_namespace, destination_name)
    path = self.api_root + "/api/workspaces/#{workspace_namespace}/#{workspace_name}/method_configs/copyFromMethodRepo"
    payload = {
        configurationNamespace: config_namespace,
        configurationName: config_name,
        configurationSnapshotId: snapshot_id,
        destinationNamespace: destination_namespace,
        destinationName: destination_name
    }.to_json
    process_firecloud_request(:post, path, payload)
  end

  # create a method configuration template from a method
  #
  # * *params*
  #   - +method_namespace+ (String) => namespace of method
  #   - +method_name+ (String) => name of method
  #   - +method_version+ (String) => version of method
  #
  # * *return*
  #   - +Hash+ method configuration template
  def create_configuration_template(method_namespace, method_name, method_version)
    path = self.api_root + '/api/template'
    payload = {
        methodNamespace: method_namespace,
        methodName: method_name,
        methodVersion: method_version
    }.to_json
    process_firecloud_request(:post, path, payload)
  end

  # get a list of FireCloud method configurations in a specified workspace
  #
  # * *params*
  #   - +workspace_namespace+ (String) => namespace of workspace
  #   - +workspace_name+ (String) => name of requested workspace
  #
  # * *return*
  #   - +Array+ of configuration objects
  def get_workspace_configurations(workspace_namespace, workspace_name)
    path = self.api_root + "/api/workspaces/#{workspace_namespace}/#{workspace_name}/methodconfigs"
    process_firecloud_request(:get, path)
  end

  # get a FireCloud method configuration from a workspace
  #
  # * *params*
  #   - +workspace_namespace+ (String) => namespace of workspace
  #   - +workspace_name+ (String) => name of requested workspace
  #   - +config_namespace+ (String) => namespace of configuration
  #   - +config_name+ (String) => name of configuration
  #
  # * *return*
  #   - +Hash+ configuration object
  def get_workspace_configuration(workspace_namespace, workspace_name, config_namespace, config_name)
    path = self.api_root + "/api/workspaces/#{workspace_namespace}/#{workspace_name}/method_configs/#{config_namespace}/#{config_name}"
    process_firecloud_request(:get, path)
  end

  # create a FireCloud method configuration in a workspace from a template or existing configuration
  #
  # * *params*
  #   - +workspace_namespace+ (String) => namespace of workspace
  #   - +workspace_name+ (String) => name of requested workspace
  #		- +configuration+ (Hash) => configuration object (see https://api.firecloud.org/#!/Method_Configurations/updateWorkspaceMethodConfig for more info)
  #
  # * *return*
  #   - +Hash+ configuration object
  def create_workspace_configuration(workspace_namespace, workspace_name, configuration)
    path = self.api_root + "/api/workspaces/#{workspace_namespace}/#{workspace_name}/methodconfigs"
    process_firecloud_request(:post, path, configuration.to_json)
  end

  # update a FireCloud method configuration in a workspace
  #
  # * *params*
  #   - +workspace_namespace+ (String) => namespace of workspace
  #   - +workspace_name+ (String) => name of requested workspace
  #   - +config_namespace+ (String) => namespace of configuration
  #   - +config_name+ (String) => name of configuration
  #		- +configuration+ (Hash) => configuration object (see https://api.firecloud.org/#!/Method_Configurations/updateWorkspaceMethodConfig for more info)
  #
  # * *return*
  #   - +Hash+ configuration object
  def update_workspace_configuration(workspace_namespace, workspace_name, config_namespace, config_name, configuration)
    path = self.api_root + "/api/workspaces/#{workspace_namespace}/#{workspace_name}/method_configs/#{config_namespace}/#{config_name}"
    process_firecloud_request(:post, path, configuration.to_json)
  end

  # overwrite an existing FireCloud method configuration in a workspace
  #
  # * *params*
  #   - +workspace_namespace+ (String) => namespace of workspace
  #   - +workspace_name+ (String) => name of requested workspace
  #   - +config_namespace+ (String) => namespace of configuration
  #   - +config_name+ (String) => name of configuration
  #		- +configuration+ (Hash) => configuration object (see https://api.firecloud.org/#!/Method_Configurations/overwriteWorkspaceMethodConfig for more info)
  #
  # * *return*
  #   - +Hash+ configuration object
  def overwrite_workspace_configuration(workspace_namespace, workspace_name, config_namespace, config_name, configuration)
    path = self.api_root + "/api/workspaces/#{workspace_namespace}/#{workspace_name}/method_configs/#{config_namespace}/#{config_name}"
    process_firecloud_request(:put, path, configuration.to_json)
  end

  # get submission queue status
  #
  # * *return*
  #   - +Hash+ object of current submission queue status
  def get_submission_queue_status
    path = self.api_root + '/api/submissions/queueStatus'
    process_firecloud_request(:get, path)
  end

  # get a list of workspace workflow queue submissions
  #
  # * *params*
  #   - +workspace_namespace+ (String) => namespace of workspace
  #   - +workspace_name+ (String) => name of requested workspace
  #
  # * *return*
  #   - +Array+ of workflow submissions
  def get_workspace_submissions(workspace_namespace, workspace_name)
    path = self.api_root + "/api/workspaces/#{workspace_namespace}/#{workspace_name}/submissions"
    process_firecloud_request(:get, path)
  end

  # validate a workflow submission before submitting
  #
  # * *params*
  #   - +workspace_namespace+ (String) => namespace of workspace
  #   - +workspace_name+ (String) => name of requested workspace
  #   - +config_namespace+ (String) => namespace of requested configuration
  #   - +config_name+ (String) => name of requested configuration
  #   - +entity_type+ (String) => type of workspace entity (e.g. sample, participant, etc)
  #   - +entity_name+ (String) => name of workspace entity
  #
  # * *return*
  #   - +Hash+ of workflow submission details
  def validate_workspace_submission(workspace_namespace, workspace_name, config_namespace, config_name, entity_type, entity_name)
    path = self.api_root + "/api/workspaces/#{workspace_namespace}/#{workspace_name}/submissions/validate"
    submission = {
        methodConfigurationNamespace: config_namespace,
        methodConfigurationName: config_name,
        entityType: entity_type,
        entityName: entity_name,
        useCallCache: true,
        workflowFailureMode: 'NoNewCalls'
    }.to_json

    process_firecloud_request(:post, path, submission)
  end

  # create a workflow submission
  #
  # * *params*
  #   - +workspace_namespace+ (String) => namespace of workspace
  #   - +workspace_name+ (String) => name of requested workspace
  #   - +config_namespace+ (String) => namespace of requested configuration
  #   - +config_name+ (String) => name of requested configuration
  #   - +entity_type+ (String) => type of workspace entity (e.g. sample, participant, etc)
  #   - +entity_name+ (String) => name of workspace entity
  #
  # * *return*
  #   - +Hash+ of workflow submission details
  def create_workspace_submission(workspace_namespace, workspace_name, config_namespace, config_name, entity_type, entity_name)
    path = self.api_root + "/api/workspaces/#{workspace_namespace}/#{workspace_name}/submissions"
    submission = {
        methodConfigurationNamespace: config_namespace,
        methodConfigurationName: config_name,
        entityType: entity_type,
        entityName: entity_name,
        useCallCache: true,
        workflowFailureMode: 'NoNewCalls'
    }.to_json
    process_firecloud_request(:post, path, submission)
  end

  # get a single workflow submission
  #
  # * *params*
  #   - +workspace_namespace+ (String) => namespace of workspace
  #   - +workspace_name+ (String) => name of requested workspace
  #   - +submission_id+ (String) => id of requested submission
  #
  # * *return*
  #   - +Hash+ workflow submission object
  def get_workspace_submission(workspace_namespace, workspace_name, submission_id)
    path = self.api_root + "/api/workspaces/#{workspace_namespace}/#{workspace_name}/submissions/#{submission_id}"
    process_firecloud_request(:get, path)
  end

  # abort a workflow submission
  #
  # * *params*
  #   - +workspace_namespace+ (String) => namespace of workspace
  #   - +workspace_name+ (String) => name of requested workspace
  #   - +submission_id+ (Integer) => ID of workflow submission
  #
  # * *return*
  #   - +Boolean+ indication of workflow cancellation
  def abort_workspace_submission(workspace_namespace, workspace_name, submission_id)
    path = self.api_root + "/api/workspaces/#{workspace_namespace}/#{workspace_name}/submissions/#{submission_id}"
    process_firecloud_request(:delete, path)
  end

  # get call-level metadata from a single workflow submission workflow instance
  #
  # * *params*
  #   - +workspace_namespace+ (String) => namespace of workspace
  #   - +workspace_name+ (String) => name of requested workspace
  #   - +submission_id+ (String) => id of requested submission
  #   - +workflow_id+ (String) => id of requested workflow
  #
  # * *return*
  #   - +Hash+ of workflow object
  def get_workspace_submission_workflow(workspace_namespace, workspace_name, submission_id, workflow_id)
    path = self.api_root + "/api/workspaces/#{workspace_namespace}/#{workspace_name}/submissions/#{submission_id}/workflows/#{workflow_id}"
    process_firecloud_request(:get, path)
  end

  # get outputs from a single workflow submission workflow instance
  #
  # * *params*
  #   - +workspace_namespace+ (String) => namespace of workspace
  #   - +workspace_name+ (String) => name of requested workspace
  #   - +submission_id+ (String) => id of requested submission
  #   - +workflow_id+ (String) => id of requested workflow
  #
  # * *return*
  #   - +Array+ of workflow submission outputs
  def get_workspace_submission_outputs(workspace_namespace, workspace_name, submission_id, workflow_id)
    path = self.api_root + "/api/workspaces/#{workspace_namespace}/#{workspace_name}/submissions/#{submission_id}/workflows/#{workflow_id}/outputs"
    process_firecloud_request(:get, path)
  end

  # get permissions for a method configuration namespace
  #
  # * *params*
  #   - +config_namespace+ (String) => namespace of configuraiton
  #
  # * *return*
  #   - +Array+ of users & permission levels
  def get_config_namespace_permissions(config_namespace)
    path = self.api_root + "/api/configurations/#{config_namespace}/permissions"
    process_firecloud_request(:get, path)
  end

  # get permissions for a method configuration namespace
  #
  # * *params*
  #   - +config_namespace+ (String) => namespace of configuraiton
  #   - +permissions+ (Array) => Array of permission objects (Hash of user & role)
  #
  # * *return*
  #   - +Array+ of users & permission levels
  def update_config_namespace_permissions(config_namespace, permissions)
    path = self.api_root + "/api/configurations/#{config_namespace}/permissions"
    process_firecloud_request(:post, path, permissions.to_json)
  end

  # get permissions for a method namespace
  #
  # * *params*
  #   - +config_namespace+ (String) => namespace of configuraiton
  #
  # * *return*
  #   - +Array+ of users & permission levels
  def get_method_namespace_permissions(config_namespace)
    path = self.api_root + "/api/methods/#{config_namespace}/permissions"
    process_firecloud_request(:get, path)
  end

  # get permissions for a method namespace
  #
  # * *params*
  #   - +config_namespace+ (String) => namespace of configuraiton
  #   - +permissions+ (Array) => Array of permission objects (Hash of user & role)
  #
  # * *return*
  #   - +Array+ of users & permission levels
  def update_method_namespace_permissions(config_namespace, permissions)
    path = self.api_root + "/api/methods/#{config_namespace}/permissions"
    process_firecloud_request(:post, path, permissions.to_json)
  end

  ##
  ## WORKSPACE ENTITY METHODS
  ##

  # list workspace metadata entities with type and attribute information
  #
  # * *params*
  #   - +workspace_namespace+ (String) => namespace of workspace
  #   - +workspace_name+ (String) => name of requested workspace
  #
  # * *return*
  #   - +Array+ of workspace metadata entities with type and attribute information
  def get_workspace_entities(workspace_namespace, workspace_name)
    path = self.api_root + "/api/workspaces/#{workspace_namespace}/#{workspace_name}/entities_with_type"
    process_firecloud_request(:get, path)
  end

  # list workspace metadata entity types
  #
  # * *params*
  #   - +workspace_namespace+ (String) => namespace of workspace
  #   - +workspace_name+ (String) => name of requested workspace
  #
  # * *return*
  #   - +Array+ of workspace metadata entities
  def get_workspace_entity_types(workspace_namespace, workspace_name)
    path = self.api_root + "/api/workspaces/#{workspace_namespace}/#{workspace_name}/entities"
    process_firecloud_request(:get, path)
  end

  # get a list workspace metadata entities of requested type
  #
  # * *params*
  #   - +workspace_namespace+ (String) => namespace of workspace
  #   - +workspace_name+ (String) => name of requested workspace
  #   - +entity_type+ (String) => type of requested entity
  #
  # * *return*
  #   - +Array+ of workspace metadata entities with type and attribute information
  def get_workspace_entities_by_type(workspace_namespace, workspace_name, entity_type)
    path = self.api_root + "/api/workspaces/#{workspace_namespace}/#{workspace_name}/entities/#{entity_type}"
    process_firecloud_request(:get, path)
  end

  # get an individual workspace metadata entity
  #
  # * *params*
  #   - +workspace_namespace+ (String) => namespace of workspace
  #   - +workspace_name+ (String) => name of requested workspace
  #   - +entity_type+ (String) => type of requested entity
  #   - +entity_name+ (String) => name of requested entity
  #
  # * *return*
  #   - +Array+ of workspace metadata entities with type and attribute information
  def get_workspace_entity(workspace_namespace, workspace_name, entity_type, entity_name)
    path = self.api_root + "/api/workspaces/#{workspace_namespace}/#{workspace_name}/entities/#{entity_type}/#{entity_name}"
    process_firecloud_request(:get, path)
  end

  # update an individual workspace metadata entity
  #
  # * *params*
  #   - +workspace_namespace+ (String) => namespace of workspace
  #   - +workspace_name+ (String) => name of requested workspace
  #   - +entity_type+ (String) => type of requested entity
  #   - +entity_name+ (String) => name of requested entity
  #   - +operation_type+ (String) => type of operation requested (add/update)
  #   - +attribute_name+ (String) => name of attribute being changed
  #   - +attribute_value+ (String) => value of attribute being changed
  #
  # * *return*
  #   - +Array+ of workspace metadata entities with type and attribute information
  def update_workspace_entity(workspace_namespace, workspace_name, entity_type, entity_name, operation_type, attribute_name, attribute_value)
    update = {
        op: operation_type,
        attributeName: attribute_name,
        addUpdateAttribute: attribute_value
    }.to_json
    path = self.api_root + "/api/workspaces/#{workspace_namespace}/#{workspace_name}/entities/#{entity_type}/#{entity_name}"
    process_firecloud_request(:patch, path, update)
  end

  # get a tsv file of requested workspace metadata entities of requested type
  #
  # * *params*
  #   - +workspace_namespace+ (String) => namespace of workspace
  #   - +workspace_name+ (String) => name of requested workspace
  #   - +entity_type+ (String) => type of requested entity
  #   - +entity_names+ (String) => list of requested entities to include in file (provide each as a separate parameter)
  #
  # * *return*
  #   - +Array+ of workspace metadata entities with type and attribute information
  def get_workspace_entities_as_tsv(workspace_namespace, workspace_name, entity_type, *attribute_names)
    attribute_list = attribute_names.join(',')
    path = self.api_root + "/api/workspaces/#{workspace_namespace}/#{workspace_name}/entities/#{entity_type}/tsv#{attribute_list.blank? ? nil : '?attributeNames=' + attribute_list}"
    process_firecloud_request(:get, path)
  end

  # get a tsv file of requested workspace metadata entities of requested type
  #
  # * *params*
  #   - +workspace_namespace+ (String) => namespace of workspace
  #   - +workspace_name+ (String) => name of requested workspace
  #   - +entities_file+ (File) => valid TSV import file of metadata entities (must be an open File handler)
  #
  # * *return*
  #   -  String of entity type that was just created
  def import_workspace_entities_file(workspace_namespace, workspace_name, entities_file)
    path = self.api_root + "/api/workspaces/#{workspace_namespace}/#{workspace_name}/importEntities"
    entities_upload = {
        entities: entities_file
    }
    process_firecloud_request(:post, path, entities_upload, {file_upload: true})
  end

  # bulk delete workspace metadata entities
  #
  # * *params*
  #   - +workspace_namespace+ (String) => namespace of workspace
  #   - +workspace_name+ (String) => name of requested workspace
  #   - +workspace_entities+ (Array of objects) => array of hashes mapping to workspace metadata entities
  #
  # * *return*
  #   - +Array+ of workspace metadata entities
  def delete_workspace_entities(workspace_namespace, workspace_name, workspace_entities)
    # validate entities first before making delete call
    valid_workspace_entities = []
    workspace_entities.each do |entity|
      if entity.keys.sort.map(&:to_s) == %w(entityName entityType) && entity.values.size == 2
        valid_workspace_entities << entity
      end
    end
    path = self.api_root + "/api/workspaces/#{workspace_namespace}/#{workspace_name}/entities/delete"
    process_firecloud_request(:post, path,  valid_workspace_entities.to_json)
  end

  ##
  ## USER GROUPS METHODS (only work when FireCloudClient is instantiated with a User account)
  ##

  # get a list of groups for a user
  #
  # * *return*
  #   - +Array+ of groups
  def get_user_groups
    path = self.api_root + "/api/groups"
    process_firecloud_request(:get, path)
  end

  # get a specific user group that the user belongs to
  #
  # * *params*
  #   - +group_name+ (String) => name of requested group
  #
  # * *return*
  #   - +Hash+ of group attributes
  def get_user_group(group_name)
    path = self.api_root + "/api/groups/#{group_name}"
    process_firecloud_request(:get, path)
  end

  # create a user group
  #
  # * *params*
  #   - +group_name+ (String) => name of requested group
  #
  # * *return*
  #   - +Hash+ of group attributes
  def create_user_group(group_name)
    path = self.api_root + "/api/groups/#{group_name}"
    process_firecloud_request(:post, path)
  end

  # delete a user group that a user owns
  #
  # * *params*
  #   - +group_name+ (String) => name of requested group
  #
  # * *return*
  #   - +Boolean+ indication of group delete
  def delete_user_group(group_name)
    path = self.api_root + "/api/groups/#{group_name}"
    process_firecloud_request(:delete, path)
  end

  # add another user to a user group the current user owns
  #
  # * *params*
  #   - +group_name+ (String) => name of requested group
  #   - +user_role+ (String) => role of user to add to group (must be member or admin)
  #   - +user_email+ (String) => email of user to add to group
  #
  # * *return*
  #   - +Boolean+ indication of user addition
  def add_user_to_group(group_name, user_role, user_email)
    if USER_GROUP_ROLES.include?(user_role)
      path = self.api_root + "/api/groups/#{group_name}/#{user_role}/#{user_email}"
      process_firecloud_request(:put, path)
    else
      raise RuntimeError.new("Invalid FireCloud user group role: #{user_role}; must be one of '#{USER_GROUP_ROLES.join(', ')}'")
    end
  end

  # remove another user to a user group the current user owns
  #
  # * *params*
  #   - +group_name+ (String) => name of requested group
  #   - +user_role+ (String) => role of user to add to group (must be member or admin)
  #   - +user_email+ (String) => email of user to add to group
  #
  # * *return*
  #   - +Boolean+ indication of user removal
  def delete_user_from_group(group_name, user_role, user_email)
    if USER_GROUP_ROLES.include?(user_role)
      path = self.api_root + "/api/groups/#{group_name}/#{user_role}/#{user_email}"
      process_firecloud_request(:delete, path)
    else
      raise RuntimeError.new("Invalid FireCloud user group role: #{user_role}; must be one of '#{USER_GROUP_ROLES.join(', ')}'")
    end
  end

  # request access to a user group as the current user
  #
  # * *params*
  #   - +group_name+ (String) => name of requested group
  #
  # * *return*
  #   - +Boolean+ indication of request submission
  def request_user_group(group_name)
    path = self.api_root + "/api/groups/#{group_name}/requestAccess"
    process_firecloud_request(:post, path)
  end

  ##
  ## PROFILE/BILLING METHODS
  ##

  # get a user's profile status
  #
  # * *return*
  #   - +Hash+ of user registration properties, including email, userID and enabled features
  def get_registration
    path = self.api_root + '/register'
    process_firecloud_request(:get, path)
  end

  # register a new user or update a user's profile in FireCloud
  #
  # * *params*
  #   - +profile_contents+ (Hash) => complete FireCloud profile information, see https://api.firecloud.org/#!/Profile/setProfile for details
  #
  # * *return*
  #   - +Hash+ of user's registration status information (see FireCloudClient#registration)
  def set_profile(profile_contents)
    path = self.api_root + '/register/profile'
    process_firecloud_request(:post, path, profile_contents.to_json)
  end

  # get a user's profile status
  #
  # * *return*
  #   - +Hash+ of key/value pairs of information stored in a user's FireCloud profile
  def get_profile
    path = self.api_root + '/register/profile'
    process_firecloud_request(:get, path)
  end

  # check if a user is registered (via access token)
  #
  # * *return*
  #   - +Boolean+ indication of whether or not user is registered
  def registered?
    begin
      self.get_registration
      true
    rescue RuntimeError => e
      # if user isn't registered, error message should beging with '404 Not Found'
      if e.message.starts_with?('404')
        false
      else
        # something else happened, so raise exception
        raise e
      end
    end
  end

  # list billing projects for a given user
  #
  # * *return*
  #   - +Array+ of Hashes of billing projects
  def get_billing_projects
    path = self.api_root + '/api/profile/billing'
    process_firecloud_request(:get, path)
  end

  # list billing accounts for a given user
  #
  # * *return*
  #   - +Array+ of Hashes of billing accounts
  def get_billing_accounts
    path = self.api_root + '/api/profile/billingAccounts'
    process_firecloud_request(:get, path)
  end

  # create a FireCloud billing project
  #
  # * *params*
  #   - +project_name+ (String) => name of new billing project
  #   - +billing_account+ (String) => ID of billing project (must start with billingAccounts/)
  #
  # * *return*
  #   - +Array+ of FireCloud user accounts
  def create_billing_project(project_name, billing_account)
    if billing_account.start_with?('billingAccounts/')
      path = self.api_root + '/api/billing'
      project_payload = {
          projectName: project_name,
          billingAccount: billing_account
      }.to_json
      process_firecloud_request(:post, path, project_payload)
    else
      raise RuntimeError.new("Invalid billing account: #{billing_account}; must begin with 'billingAccounts/'")
    end
  end

  # list all members of a FireCloud billing project
  #
  # * *params*
  #   - +project_id+ (String) => ID of billing project (must start with billingAccounts/)
  #
  # * *return*
  #   - +Array+ of FireCloud user accounts
  def get_billing_project_members(project_id)
    path = self.api_root + "/api/billing/#{project_id}/members"
    process_firecloud_request(:get, path)
  end

  # add a member to a FireCloud billing project
  #
  # * *params*
  #   - +project_id+ (String) => ID of billing project (must start with billingAccounts/)
  #   - +role+ (String) => role of member being added (user/owner)
  #   - +email+ (String) => email of member being added
  #
  # * *return*
  #   - +Array+ of FireCloud user accounts
  def add_user_to_billing_project(project_id, role, email)
    if BILLING_PROJECT_ROLES.include?(role)
      path = self.api_root + "/api/billing/#{project_id}/#{role}/#{email}"
      process_firecloud_request(:put, path)
    else
      raise RuntimeError.new("Invalid billing account role: #{role}; must be a member of '#{BILLING_PROJECT_ROLES.join(', ')}'")
    end
  end

  # remove a member from a FireCloud billing project
  #
  # * *params*
  #   - +project_id+ (String) => ID of billing project (must start with billingAccounts/)
  #   - +role+ (String) => role of member being added (user/owner)
  #   - +email+ (String) => email of member being added
  #
  # * *return*
  #   - +Array+ of FireCloud user accounts
  def delete_user_from_billing_project(project_id, role, email)
    if BILLING_PROJECT_ROLES.include?(role)
      path = self.api_root + "/api/billing/#{project_id}/#{role}/#{email}"
      process_firecloud_request(:delete, path)
    else
      raise RuntimeError.new("Invalid billing account role: #{role}; must be a member of '#{BILLING_PROJECT_ROLES.join(', ')}'")
    end
  end

  #######
  ##
  ## GOOGLE CLOUD STORAGE METHODS
  ##
  ## All methods are convenience wrappers around google-cloud-storage methods
  ## see https://googlecloudplatform.github.io/google-cloud-ruby/#/docs/google-cloud-storage/v1.9.0 for more detail
  ##
  #######

  # generic handler to process GCS method with retries and error handling
  #
  # * *params*
  #   - +method_name+ (String, Symbol) => name of FireCloudClient GCS method to execute
  #   - +params+ (Array) => array of method parameters (passed with splat operator, so does not need to be an actual array)
  #
  # * *return*
  #   - Object depends on method, can be one of the following: +Google::Cloud::Storage::Bucket+, +Google::Cloud::Storage::File+,
  #     +Google::Cloud::Storage::FileList+, +Boolean+, +File+, or +String+

  def execute_gcloud_method(method_name, *params)
    @retries ||= 0
    if @retries < MAX_RETRY_COUNT
      begin
        self.send(method_name, *params)
      rescue => e
        @error = e.message
        Rails.logger.info "#{Time.now}: error calling #{method_name} with #{params.join(', ')}; #{e.message} -- retry ##{@retries}"
        @retries += 1
        execute_gcloud_method(method_name, *params)
      end
    else
      Rails.logger.info "#{Time.now}: Retry count exceeded: #{@error}"
      raise RuntimeError.new "#{@error}"
    end
  end

  # retrieve a workspace's GCP bucket
  #
  # * *params*
  #   - +workspace_namespace+ (String) => namespace of workspace
  #   - +workspace_name+ (String) => name of workspace
  #
  # * *return*
  #   - +Google::Cloud::Storage::Bucket+ object
  def get_workspace_bucket(workspace_namespace, workspace_name)
    workspace = self.get_workspace(workspace_namespace, workspace_name)
    bucket_name = workspace['workspace']['bucketName']
    self.storage.bucket bucket_name
  end

  # retrieve all files in a GCP bucket of a workspace
  #
  # * *params*
  #   - +workspace_namespace+ (String) => namespace of workspace
  #   - +workspace_name+ (String) => name of workspace
  #   - +opts+ (Hash) => hash of optional parameters, see
  #     https://googlecloudplatform.github.io/google-cloud-ruby/#/docs/google-cloud-storage/v1.9.0/google/cloud/storage/bucket?method=files-instance
  #
  # * *return*
  #   - +Google::Cloud::Storage::File::List+
  def get_workspace_files(workspace_namespace, workspace_name, opts={})
    bucket = self.get_workspace_bucket(workspace_namespace, workspace_name)
    bucket.files(opts)
  end

  # retrieve single study_file in a GCP bucket of a workspace
  #
  # * *params*
  #   - +workspace_namespace+ (String) => namespace of workspace
  #   - +workspace_name+ (String) => name of workspace
  #   - +filename+ (String) => name of file
  #
  # * *return*
  #   - +Google::Cloud::Storage::File+
  def get_workspace_file(workspace_namespace, workspace_name, filename)
    bucket = self.get_workspace_bucket(workspace_namespace, workspace_name)
    bucket.file filename
  end

  # add a file to a workspace bucket
  #
  # * *params*
  #   - +workspace_namespace+ (String) => namespace of workspace
  #   - +workspace_name+ (String) => name of workspace
  #   - +filepath+ (String) => path to file
  #   - +filename+ (String) => name of file
  #   - +opts+ (Hash) => extra options for create_file, see
  #     https://googlecloudplatform.github.io/google-cloud-ruby/#/docs/google-cloud-storage/v1.9.0/google/cloud/storage/bucket?method=create_file-instance
  #
  # * *return*
  #   - +Google::Cloud::Storage::File+
  def create_workspace_file(workspace_namespace, workspace_name, filepath, filename, opts={})
    bucket = self.get_workspace_bucket(workspace_namespace, workspace_name)
    bucket.create_file filepath, filename, opts
  end

  # copy a file to a new location in a workspace bucket
  #
  # * *params*
  #   - +workspace_namespace+ (String) => namespace of workspace
  #   - +workspace_name+ (String) => name of workspace
  #   - +filename+ (String) => name of target file
  #   - +destination_name+ (String) => destination of new file
  #   - +opts+ (Hash) => extra options for create_file, see
  #     https://googlecloudplatform.github.io/google-cloud-ruby/#/docs/google-cloud-storage/v1.9.0/google/cloud/storage/bucket?method=create_file-instance
  #
  # * *return*
  #   - +Google::Cloud::Storage::File+
  def copy_workspace_file(workspace_namespace, workspace_name, filename, destination_name, opts={})
    file = self.get_workspace_file(workspace_namespace, workspace_name, filename)
    file.copy destination_name, opts
  end

  # delete a file to a workspace bucket
  #
  # * *params*
  #   - +workspace_namespace+ (String) => namespace of workspace
  #   - +workspace_name+ (String) => name of workspace
  #   - +filename+ (String) => name of file
  #
  # * *return*
  #   - +Boolean+ indication of file deletion
<<<<<<< HEAD
  def delete_workspace_file(workspace_namespace, workspace_name, filename)
    file = self.get_workspace_file(workspace_namespace, workspace_name, filename)
    begin
      file.delete
    rescue => e
      logger.info("#{Time.now}: failed to delete workspace file #{filename} with error #{e.message}")
      false
    end
  end

  # retrieve single file in a GCP bucket of a workspace and download locally to portal (likely for parsing)
  #
  # * *params*
  #   - +workspace_namespace+ (String) => namespace of workspace
  #   - +workspace_name+ (String) => name of workspace
  #   - +filename+ (String) => name of file
  #   - +destination+ (String) => destination path for downloaded file
  #   - +opts+ (Hash) => extra options for signed_url, see
  #     https://googlecloudplatform.github.io/google-cloud-ruby/#/docs/google-cloud-storage/v1.9.0/google/cloud/storage/file?method=signed_url-instance
  #
=======
	def delete_workspace_file(workspace_namespace, workspace_name, filename)
		file = self.get_workspace_file(workspace_namespace, workspace_name, filename)
		begin
			file.delete
		rescue => e
			Rails.logger.info("#{Time.now}: failed to delete workspace file #{filename} with error #{e.message}")
			false
		end
	end

	# retrieve single file in a GCP bucket of a workspace and download locally to portal (likely for parsing)
	#
	# * *params*
	#   - +workspace_namespace+ (String) => namespace of workspace
	#   - +workspace_name+ (String) => name of workspace
	#   - +filename+ (String) => name of file
	#   - +destination+ (String) => destination path for downloaded file
	#   - +opts+ (Hash) => extra options for signed_url, see
	#     https://googlecloudplatform.github.io/google-cloud-ruby/#/docs/google-cloud-storage/v0.23.2/google/cloud/storage/file?method=signed_url-instance
	#
>>>>>>> dc3e52c0
  # * *return*
  #   - +File+ object
  def download_workspace_file(workspace_namespace, workspace_name, filename, destination, opts={})
    file = self.get_workspace_file(workspace_namespace, workspace_name, filename)
    # create a valid path by combining destination directory and filename, making sure no double / exist
    end_path = [destination, filename].join('/').gsub(/\/\//, '/')
    # gotcha in case file is in a subdirectory
    if filename.include?('/')
      path_parts = filename.split('/')
      path_parts.pop
      directory = File.join(destination, path_parts)
      FileUtils.mkdir_p directory
    end
    file.download end_path, opts
  end

  # generate a signed url to download a file that isn't public (set at study level)
  #
  # * *params*
  #   - +workspace_namespace+ (String) => namespace of workspace
  #   - +workspace_name+ (String) => name of workspace
  #   - +filename+ (String) => name of file
  #   - +opts+ (Hash) => extra options for signed_url, see
  #     https://googlecloudplatform.github.io/google-cloud-ruby/#/docs/google-cloud-storage/v1.9.0/google/cloud/storage/file?method=signed_url-instance
  #
  # * *return*
  #   - +String+ signed URL
  def generate_signed_url(workspace_namespace, workspace_name, filename, opts={})
    file = self.get_workspace_file(workspace_namespace, workspace_name, filename)
    file.signed_url(opts)
  end

  # generate an api url to directly load a file from GCS via client-side JavaScript
  #
  # * *params*
  #   - +workspace_namespace+ (String) => namespace of workspace
  #   - +workspace_name+ (String) => name of workspace
  #   - +filename+ (String) => name of file
  #
  # * *return*
  #   - +String+ signed URL
  def generate_api_url(workspace_namespace, workspace_name, filename)
    file = self.get_workspace_file(workspace_namespace, workspace_name, filename)
    file.api_url
  end

  # retrieve all files in a GCP directory
  #
  # * *params*
  #   - +workspace_namespace+ (String) => namespace of workspace
  #   - +workspace_name+ (String) => name of workspace
  #   - +directory+ (String) => name of directory in bucket
  #   - +opts+ (Hash) => hash of optional parameters, see
  #     https://googlecloudplatform.github.io/google-cloud-ruby/#/docs/google-cloud-storage/v1.9.0/google/cloud/storage/bucket?method=files-instance
  #
  # * *return*
  #   - +Google::Cloud::Storage::File::List+
  def get_workspace_directory_files(workspace_namespace, workspace_name, directory, opts={})
    # makes sure directory ends with '/', otherwise append to prevent spurious matches
    directory += '/' unless directory.last == '/'
    opts.merge!(prefix: directory)
    self.get_workspace_files(workspace_namespace, workspace_name, opts)
  end

  #######
  ##
  ## UTILITY METHODS
  ##
  #######

  # create a map of workspace entities based on a list of names and a type
  #
  # * *params*
  #   - +entity_names+ (Array) => array of entity names
  #   - +entity_type+ (String) => type of entity that all names belong to
  #
  # * *return*
  #   - +Array+ of Hash objects: {entityName: [name], entityType: entity_type}
  def create_entity_map(entity_names, entity_type)
    map = []
    entity_names.each do |name|
      map << {entityName: name, entityType: entity_type}
    end
    map
  end

  # check if OK response code was found
  #
  # * *params*
  #   - +code+ (Integer) => integer HTTP response code
  #
  # * *return*
  #   - +Boolean+ of whether or not response is a known 'OK' response
  def ok?(code)
    [200, 201, 202, 204, 206].include?(code)
  end

  # merge hash of options into single URL query string
  #
  # * *params*
  #   - +opts+ (Hash) => hash of query parameter key/value pairs
  #
  # * *return*
  #   - +String+ of concatenated query params
  def merge_query_options(opts)
    # return nil if opts is empty, else concat
    opts.blank? ? nil : '?' + opts.to_a.map {|k,v| "#{k}=#{v}"}.join("&")
  end

  # return a more user-friendly error message
  #
  # * *params*
  #   - +error+ (RestClient::Exception) => an RestClient error object
  #
  # * *return*
  #   - +String+ representation of complete error message, with http body if present
  def parse_error_message(error)
    if error.http_body.blank?
      error.message
    else
      begin
        error_hash = JSON.parse(error.http_body)
        if error_hash.has_key?('message')
          # check if hash can be parsed further
          message = error_hash['message']
          if message.index('{').nil?
            return message
          else
            # attempt to extract nested JSON from message
            json_start = message.index('{')
            json = message[json_start, message.size + 1]
            new_message = JSON.parse(json)
            if new_message.has_key?('message')
              new_message['message']
            else
              new_message
            end
          end
        else
          return error.message
        end
      rescue => e
        Rails.logger.error e.message
        error.message + ': ' + error.http_body
      end
    end
  end
end<|MERGE_RESOLUTION|>--- conflicted
+++ resolved
@@ -1331,28 +1331,6 @@
   #
   # * *return*
   #   - +Boolean+ indication of file deletion
-<<<<<<< HEAD
-  def delete_workspace_file(workspace_namespace, workspace_name, filename)
-    file = self.get_workspace_file(workspace_namespace, workspace_name, filename)
-    begin
-      file.delete
-    rescue => e
-      logger.info("#{Time.now}: failed to delete workspace file #{filename} with error #{e.message}")
-      false
-    end
-  end
-
-  # retrieve single file in a GCP bucket of a workspace and download locally to portal (likely for parsing)
-  #
-  # * *params*
-  #   - +workspace_namespace+ (String) => namespace of workspace
-  #   - +workspace_name+ (String) => name of workspace
-  #   - +filename+ (String) => name of file
-  #   - +destination+ (String) => destination path for downloaded file
-  #   - +opts+ (Hash) => extra options for signed_url, see
-  #     https://googlecloudplatform.github.io/google-cloud-ruby/#/docs/google-cloud-storage/v1.9.0/google/cloud/storage/file?method=signed_url-instance
-  #
-=======
 	def delete_workspace_file(workspace_namespace, workspace_name, filename)
 		file = self.get_workspace_file(workspace_namespace, workspace_name, filename)
 		begin
@@ -1373,7 +1351,6 @@
 	#   - +opts+ (Hash) => extra options for signed_url, see
 	#     https://googlecloudplatform.github.io/google-cloud-ruby/#/docs/google-cloud-storage/v0.23.2/google/cloud/storage/file?method=signed_url-instance
 	#
->>>>>>> dc3e52c0
   # * *return*
   #   - +File+ object
   def download_workspace_file(workspace_namespace, workspace_name, filename, destination, opts={})
