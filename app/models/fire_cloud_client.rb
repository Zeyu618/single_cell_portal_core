##
# FireCloudClient: Class that wraps API calls to both FireCloud and Google Cloud Storage to manage the CRUDing of both
# FireCloud workspaces and files inside the associated GCP storage buckets, as well as billing/user group/workflow submission
# management.
#
# Uses the gems googleauth (for generating access tokens), google-cloud-storage (for bucket/file access),
# and rest-client (for HTTP calls)
#
# Author::  Jon Bistline  (mailto:bistline@broadinstitute.org)

class FireCloudClient < Struct.new(:user, :project, :access_token, :api_root, :storage, :expires_at, :service_account_credentials)

  #
  # CONSTANTS
  #

  # base url for all API calls
  BASE_URL = 'https://api.firecloud.org'
  # default auth scopes
  GOOGLE_SCOPES = %w(https://www.googleapis.com/auth/userinfo.profile https://www.googleapis.com/auth/userinfo.email https://www.googleapis.com/auth/cloud-billing.readonly https://www.googleapis.com/auth/devstorage.read_only)
  # constant used for retry loops in process_firecloud_request and execute_gcloud_method
  MAX_RETRY_COUNT = 3
  # default namespace used for all FireCloud workspaces owned by the 'portal'
  PORTAL_NAMESPACE = 'single-cell-portal'
  # location of Google service account JSON (must be absolute path to file)
  SERVICE_ACCOUNT_KEY = !ENV['SERVICE_ACCOUNT_KEY'].blank? ? File.absolute_path(ENV['SERVICE_ACCOUNT_KEY']) : ''
  # location of Google service account JSON (must be absolute path to file)
  READ_ONLY_SERVICE_ACCOUNT_KEY = !ENV['READ_ONLY_SERVICE_ACCOUNT_KEY'].blank? ? File.absolute_path(ENV['READ_ONLY_SERVICE_ACCOUNT_KEY']) : ''
  # Permission values allowed for FireCloud workspace ACLs
  WORKSPACE_PERMISSIONS = ['OWNER', 'READER', 'WRITER', 'NO ACCESS']
  # List of FireCloud user group roles
  USER_GROUP_ROLES = %w(admin member)
  # List of FireCloud billing project roles
  BILLING_PROJECT_ROLES = %w(user owner)
  # List of available FireCloud 'operations' for updating FireCloud workspace entities or attributes
  AVAILABLE_OPS = %w(AddUpdateAttribute RemoveAttribute AddListMember RemoveListMember)
  # List of projects where computes are not permitted (sets canCompute to false for all users by default, can only be overridden
  # by PROJECT_OWNER)
  COMPUTE_BLACKLIST = %w(single-cell-portal)

  # initialize is called after instantiating with FireCloudClient.new
  # will set the access token, FireCloud api url root and GCP storage driver instance
  #
  # * *params*
  #   - +user+: (User) => User object from which access tokens are generated
  #   - +project+: (String) => Default GCP Project to use (can be overridden by other parameters)
  # * *return*
  #   - +FireCloudClient+ object
  def initialize(user=nil, project=nil, service_account=SERVICE_ACCOUNT_KEY)
    # when initializing without a user, default to base configuration
    if user.nil?
      # instantiate Google Cloud Storage driver to work with files in workspace buckets
      # if no keyfile is present, use environment variables
      storage_attr = {
          project: PORTAL_NAMESPACE,
          timeout: 3600
      }

      if !service_account.blank?
        storage_attr.merge!(keyfile: service_account)
        self.service_account_credentials = service_account
      end

      self.access_token = FireCloudClient.generate_access_token(service_account)
      self.project = PORTAL_NAMESPACE

      self.storage = Google::Cloud::Storage.new(storage_attr)

      # set expiration date of token
      self.expires_at = Time.now + self.access_token['expires_in']
    else
      self.user = user
      self.project = project
      # when initializing with a user, pull access token from user object and set desired project
      self.access_token = user.valid_access_token
      self.expires_at = self.access_token['expires_at']

      # use user-defined project instead of portal default
      # if no keyfile is present, use environment variables
      storage_attr = {
          project: project,
          timeout: 3600
      }

      if !service_account.blank?
        storage_attr.merge!(keyfile: service_account)
        self.service_account_credentials = service_account
      end

      self.storage = Google::Cloud::Storage.new(storage_attr)
    end

    # set FireCloud API base url
    self.api_root = BASE_URL
  end

  #
  # TOKEN METHODS
  #

  # generate an access token to use for all requests
  #
  # * *return*
  #   - +Hash+ of Google Auth access token (contains access_token (string), token_type (string) and expires_in (integer, in seconds)
  def self.generate_access_token(service_account)
    # if no keyfile present, use environment variables
    creds_attr = {scope: GOOGLE_SCOPES}
    if !service_account.blank?
      creds_attr.merge!(json_key_io: File.open(service_account))
    end
    creds = Google::Auth::ServiceAccountCredentials.make_creds(creds_attr)
    token = creds.fetch_access_token!
    token
  end

  # refresh access_token when expired and stores back in FireCloudClient instance
  #
  # * *return*
  #   - +DateTime+ timestamp of new access token expiration
  def refresh_access_token
    if self.user.nil?
      new_token = FireCloudClient.generate_access_token(self.service_account_credentials)
      new_expiry = Time.now + new_token['expires_in']
      self.access_token = new_token
      self.expires_at = new_expiry
    else
      new_token = self.user.generate_access_token
      self.access_token = new_token
      self.expires_at = new_token['expires_at']
    end
    new_token
  end

  # check if an access_token is expired
  #
  # * *return*
  #   - +Boolean+ of token expiration
  def access_token_expired?
    Time.now >= self.expires_at
  end

  # return a valid access token
  #
  # * *return*
  #   - +Hash+ of access token
  def valid_access_token
    self.access_token_expired? ? self.refresh_access_token : self.access_token
  end

  ##
  ## STORAGE INSTANCE METHODS
  ##

  # get instance information about the storage driver
  #
  # * *return*
  #   - +JSON+ object of storage driver instance attributes
  def storage_attributes
    JSON.parse self.storage.to_json
  end

  # renew the storage driver
  #
  # * *params*
  #   - +project_name+ (String )=> name of GCP project, default project is value of PORTAL_NAMESPACE
  #
  # * *return*
  #   - +Google::Cloud::Storage+ instance
  def refresh_storage_driver(project_name=PORTAL_NAMESPACE)
    storage_attr = {
        project: project_name,
        timeout: 3600
    }
    if !ENV['SERVICE_ACCOUNT_KEY'].blank?
      storage_attr.merge!(keyfile: SERVICE_ACCOUNT_KEY)
    end
    new_storage = Google::Cloud::Storage.new(storage_attr)
    self.storage = new_storage
    new_storage
  end

  # get storage driver access token
  #
  # * *return*
  #   - +String+ access token
  def storage_access_token
    self.storage.service.credentials.client.access_token
  end

  # get storage driver issue timestamp
  #
  # * *return*
  #   - +DateTime+ issue timestamp
  def storage_issued_at
    self.storage.service.credentials.client.issued_at
  end

  # get issuer of storage credentials
  #
  # * *return*
  #   - +String+ of issuer email
  def storage_issuer
    self.storage.service.credentials.issuer
  end

  # get issuer of access_token
  #
  # * *return*
  #   - +String+ of access_token issuer email
  def issuer
    self.user.nil? ? self.storage_issuer : self.user.email
  end

  ######
  ##
  ## FIRECLOUD METHODS
  ##
  ######

  # generic handler to execute http calls, process returned JSON and handle exceptions
  #
  # * *params*
  #   - +http_method+ (String, Symbol) => valid http method
  #   - +path+ (String) => FireCloud REST API path
  #   - +payload+ (Hash) => HTTP POST/PATCH/PUT body for creates/updates, defaults to nil
  #		- +opts+ (Hash) => Hash of extra options (defaults are file_upload=false, max_attemps=MAX_RETRY_COUNT)
  #
  # * *return*
  #   - +Hash+, +Boolean+ depending on response body
  # * *raises*
  #   - +RuntimeError+
  def process_firecloud_request(http_method, path, payload=nil, opts={})
    # set up default options
    request_opts = {file_upload: false, max_attempts: MAX_RETRY_COUNT}.merge(opts)

    # check for token expiry first before executing
    if self.access_token_expired?
      Rails.logger.info "#{Time.now}: FireCloudClient token expired, refreshing access token"
      self.refresh_access_token
    end
    # set default headers
    headers = {
        'Authorization' => "Bearer #{self.access_token['access_token']}"
    }
    # if not uploading a file, set the content_type to application/json
    if !request_opts[:file_upload]
      headers.merge!({'Content-Type' => 'application/json'})
    end

    # initialize counter to prevent endless feedback loop
    @retry_count ||= 0

    # process request
    if @retry_count < request_opts[:max_attempts]
      begin
        @retry_count += 1
        @obj = RestClient::Request.execute(method: http_method, url: path, payload: payload, headers: headers)
        # handle response codes as necessary
        if ok?(@obj.code) && !@obj.body.blank?
          @retry_count = 0
          begin
            return JSON.parse(@obj.body)
          rescue JSON::ParserError => e
            return @obj.body
          end
        elsif ok?(@obj.code) && @obj.body.blank?
          @retry_count = 0
          return true
        else
          Rails.logger.info "#{Time.now}: Unexpected response #{@obj.code}, not sure what to do here..."
          @obj.message
        end
      rescue RestClient::Exception => e
        context = " encountered when requesting '#{path}'"
        log_message = "#{Time.now}: " + e.message + context
        Rails.logger.error log_message
        @error = e
        process_firecloud_request(http_method, path, payload, opts)
      end
    else
      @retry_count = 0
      error_message = parse_error_message(@error)
      Rails.logger.error "#{Time.now}: Retry count exceeded - #{error_message}"
      raise RuntimeError.new(error_message)
    end
  end

  ##
  ## API STATUS
  ##

  # determine if FireCloud api is currently up/available
  #
  # * *return*
  #   - +Boolean+ indication of FireCloud current root status
  def api_available?
    begin
      response = self.api_status
      if response.is_a?(Hash) && response['ok']
        true
      else
        false
      end
    rescue => e
      false
    end
  end

  # get more detailed status information about FireCloud api
  # this method doesn't use process_firecloud_request as we want to preserve error states rather than catch and suppress them
  #
  # * *return*
  #   - +Hash+ with health status information for various FireCloud services or error response
  def api_status
    path = self.api_root + '/status'
    # make sure access token is still valid
    headers = {
        'Authorization' => "Bearer #{self.valid_access_token['access_token']}",
        'Content-Type' => 'application/json',
        'Accept' => 'application/json'
    }
    begin
      response = RestClient::Request.execute(method: :get, url: path, headers: headers)
      JSON.parse(response.body)
    rescue RestClient::ExceptionWithResponse => e
      Rails.logger.error "#{Time.now}: FireCloud status error: #{e.message}"
      e.response
    end
  end

  # get health check on individual FireCloud services by name from FireCloudClient#api_status
  # Should not be used to assess overall API health, but rather a quick thumbs up/down on a specific service
  #
  # * *params*
  #   #   - +services+ (Array) => array of service names (from api_status['systems']), passed with splat operator, so should not be an actual array
  # * *return*
  #   - +Boolean+ indication of availability of requested FireCloud service
  def services_available?(*services)
    api_status = self.api_status
    if api_status.is_a?(Hash)
      api_ok = true
      services.each do |service|
        if api_status['systems'].present? && api_status['systems'][service].present? && api_status['systems'][service]['ok']
          next
        else
          api_ok = false
          break
        end
      end
      api_ok
    else
      false
    end
  end

  ##
  ## WORKSPACE METHODS
  ##

  # return a list of all workspaces in a given namespace
  #
  # * *params*
  #   - +workspace_namespace+ (String) => namespace of workspace
  #
  # * *return*
  #   - +Array+ of +Hash+ objects detailing workspaces
  def workspaces(workspace_namespace)
    path = self.api_root + '/api/workspaces'
    workspaces = process_firecloud_request(:get, path)
    workspaces.keep_if {|ws| ws['workspace']['namespace'] == workspace_namespace}
  end

  # create a workspace, prepending WORKSPACE_NAME_PREFIX as necessary
  #
  # * *params*
  #   - +workspace_namespace+ (String) => namespace of workspace
  #   - +workspace_name+ (String) => name of workspace
  #
  # * *return*
  #   - +Hash+ object of workspace instance
  def create_workspace(workspace_namespace, workspace_name, *authorization_domains)
    path = self.api_root + '/api/workspaces'
    # construct payload for POST
    payload = {
        namespace: workspace_namespace,
        name: workspace_name,
        attributes: {},
        authorizationDomain: []
    }
    # add authorization domains to new workspace
    authorization_domains.each do |domain|
      payload[:authorizationDomain] << {membersGroupName: domain}
    end
    process_firecloud_request(:post, path, payload.to_json)
  end

  # get the specified workspace
  #
  # * *params*
  #   - +workspace_namespace+ (String) => namespace of workspace
  #   - +workspace_name+ (String) => name of workspace
  #
  # * *return*
  #   - +Hash+ object of workspace instance
  def get_workspace(workspace_namespace, workspace_name)
    path = self.api_root + "/api/workspaces/#{workspace_namespace}/#{workspace_name}"
    process_firecloud_request(:get, path)
  end

  # delete a workspace
  #
  # * *params*
  #   - +workspace_namespace+ (String) => namespace of workspace
  #   - +workspace_name+ (String) => name of workspace
  #
  # * *return*
  #   - +Hash+ message of status of workspace deletion
  def delete_workspace(workspace_namespace, workspace_name)
    path = self.api_root + "/api/workspaces/#{workspace_namespace}/#{workspace_name}"
    process_firecloud_request(:delete, path)
  end

  # get the specified workspace ACL
  #
  # * *params*
  #   - +workspace_namespace+ (String) => namespace of workspace
  #   - +workspace_name+ (String) => name of workspace
  #
  # * *return*
  #   - +Hash+ object of workspace ACL instance
  def get_workspace_acl(workspace_namespace, workspace_name)
    path = self.api_root + "/api/workspaces/#{workspace_namespace}/#{workspace_name}/acl"
    process_firecloud_request(:get, path)
  end

  # update the specified workspace ACL
  # can also be used to remove access by passing 'NO ACCESS' to create_acl
  #
  # * *params*
  #   - +workspace_namespace+ (String) => namespace of workspace
  #   - +workspace_name+ (String) => name of workspace
  #   - +acl+ (JSON) => ACL object (see create_workspace_acl)
  #
  # * *return*
  #   - +Hash+ response of ACL update
  def update_workspace_acl(workspace_namespace, workspace_name, acl)
    path = self.api_root + "/api/workspaces/#{workspace_namespace}/#{workspace_name}/acl?inviteUsersNotFound=true"
    process_firecloud_request(:patch, path, acl)
  end

  # helper for creating FireCloud ACL objects
  # will raise a RuntimeError if permission requested does not match allowed values in WORKSPACE_PERMISSONS
  #
  # * *params*
  #   - +email+ (String) => email of FireCloud user
  #   - +permission+ (String) => granted permission level
  #   - +share_permission+ (Boolean) => whether or not user can share workspace
  #   - +compute_permission+ (Boolean) => whether or not user can run computes in workspace
  #
  # * *return*
  #   - +JSON+ ACL object
  def create_workspace_acl(email, permission, share_permission=true, compute_permission=false)
    if WORKSPACE_PERMISSIONS.include?(permission)
      [
          {
              'email' => email,
              'accessLevel' => permission,
              'canShare' => share_permission,
              'canCompute' => compute_permission
          }
      ].to_json
    else
      raise RuntimeError.new("Invalid FireCloud ACL permission setting: #{permission}; must be member of #{WORKSPACE_PERMISSIONS.join(', ')}")
    end
  end

  # set attributes for the specified workspace (will delete all existing attributes and overwrite with provided info)
  #
  # * *params*
  #   - +workspace_namespace+ (String) => namespace of workspace
  #   - +workspace_name+ (String) => name of workspace
  #   - +attributes+ (Hash) => Hash of workspace attributes (description, tags (Array), key/value pairs of other attributes)
  #
  # * *return*
  #   - +Hash+ object of workspace
  def set_workspace_attributes(workspace_namespace, workspace_name, attributes)
    path = self.api_root + "/api/workspaces/#{workspace_namespace}/#{workspace_name}/setAttributes"
    process_firecloud_request(:patch, path, attributes.to_json)
  end

  # get the current storage cost estimate for a workspace
  #
  # * *params*
  #   - +workspace_namespace+ (String) => namespace of workspace
  #   - +workspace_name+ (String) => name of workspace
  #
  # * *return*
  #   - +Hash+ object of workspace
  def get_workspace_storage_cost(workspace_namespace, workspace_name)
    path = self.api_root + "/api/workspaces/#{workspace_namespace}/#{workspace_name}/storageCostEstimate"
    process_firecloud_request(:get, path)
  end

  ##
  ## WORKFLOW SUBMISSION METHODS
  ##

  # get list of available FireCloud methods
  #
  # * *params*
  #   - +opts+ (Hash) => hash of query parameter key/value pairs, see https://api.firecloud.org/#!/Method_Repository/listMethodRepositoryMethods for complete list
  #
  # * *return*
  #   - +Array+ of methods
  def get_methods(opts={})
    query_params = self.merge_query_options(opts)
    path = self.api_root + "/api/methods#{query_params}"
    process_firecloud_request(:get, path)
  end

  # get a FireCloud method object
  #
  # * *params*
  #   - +namespace+ (String) => namespace of method
  #   - +name+ (String) => name of method
  #   - +snapshot_id+ (Integer) => snapshot ID of method
  #   - +only_payload+ (Boolean) => boolean of whether or not to return only the payload object
  #
  # * *return*
  #   - +Hash+ method object
  def get_method(namespace, method_name, snapshot_id, only_payload=false)
    path = self.api_root + "/api/methods/#{namespace}/#{method_name}/#{snapshot_id}?onlyPayload=#{only_payload}"
    process_firecloud_request(:get, path)
  end

  # get list of available configurations from the repository
  #
  # * *params*
  #   - +opts+ (Hash) => hash of query parameter key/value pairs, see https://api.firecloud.org/#!/Method_Repository/listMethodRepositoryConfigurations for complete list
  #
  # * *return*
  #   - +Array+ of configurations
  def get_configurations(opts={})
    query_params = self.merge_query_options(opts)
    path = self.api_root + "/api/configurations#{query_params}"
    process_firecloud_request(:get, path)
  end

  # get a FireCloud method configuration from the repository
  #
  # * *params*
  #   - +namespace+ (String) => namespace of method
  #   - +name+ (String) => name of configuration
  #   - +snapshot_id+ (Integer) => snapshot ID of method
  #   - +payload_as_object+ (Boolean) => Instead of returning a string under key payload, return a JSON object under key payloadObject
  #
  # * *return*
  #   - +Hash+ configuration object
  def get_configuration(namespace, name, snapshot_id, payload_as_object=false)
    path = self.api_root + "/api/configurations/#{namespace}/#{name}/#{snapshot_id}?payloadAsObject=#{payload_as_object}"
    process_firecloud_request(:get, path)
  end

  # copy a FireCloud method configuration from the repository into a workspace
  #
  # * *params*
  #   - +workspace_namespace+ (String) => namespace of workspace
  #   - +workspace_name+ (String) => name of workspace
  #   - +config_namespace+ (String) => namespace of source configuration
  #   - +config_name+ (String) => name of source configuration
  #   - +snapshot_id+ (Integer) => snapshot ID of source configuration
  #   - +destination_namespace+ (String) => namespace of destination configuration (in workspace)
  #   - +destination_name+ (String) => name of destination configuration (in workspace)
  #
  # * *return*
  #   - +Hash+ configuration object
  def copy_configuration_to_workspace(workspace_namespace, workspace_name, config_namespace, config_name, snapshot_id, destination_namespace, destination_name)
    path = self.api_root + "/api/workspaces/#{workspace_namespace}/#{workspace_name}/method_configs/copyFromMethodRepo"
    payload = {
        configurationNamespace: config_namespace,
        configurationName: config_name,
        configurationSnapshotId: snapshot_id,
        destinationNamespace: destination_namespace,
        destinationName: destination_name
    }.to_json
    process_firecloud_request(:post, path, payload)
  end

  # create a method configuration template from a method
  #
  # * *params*
  #   - +method_namespace+ (String) => namespace of method
  #   - +method_name+ (String) => name of method
  #   - +method_version+ (String) => version of method
  #
  # * *return*
  #   - +Hash+ method configuration template
  def create_configuration_template(method_namespace, method_name, method_version)
    path = self.api_root + '/api/template'
    payload = {
        methodNamespace: method_namespace,
        methodName: method_name,
        methodVersion: method_version
    }.to_json
    process_firecloud_request(:post, path, payload)
  end

  # get a list of FireCloud method configurations in a specified workspace
  #
  # * *params*
  #   - +workspace_namespace+ (String) => namespace of workspace
  #   - +workspace_name+ (String) => name of requested workspace
  #
  # * *return*
  #   - +Array+ of configuration objects
  def get_workspace_configurations(workspace_namespace, workspace_name)
    path = self.api_root + "/api/workspaces/#{workspace_namespace}/#{workspace_name}/methodconfigs"
    process_firecloud_request(:get, path)
  end

  # get a FireCloud method configuration from a workspace
  #
  # * *params*
  #   - +workspace_namespace+ (String) => namespace of workspace
  #   - +workspace_name+ (String) => name of requested workspace
  #   - +config_namespace+ (String) => namespace of configuration
  #   - +config_name+ (String) => name of configuration
  #
  # * *return*
  #   - +Hash+ configuration object
  def get_workspace_configuration(workspace_namespace, workspace_name, config_namespace, config_name)
    path = self.api_root + "/api/workspaces/#{workspace_namespace}/#{workspace_name}/method_configs/#{config_namespace}/#{config_name}"
    process_firecloud_request(:get, path)
  end

  # create a FireCloud method configuration in a workspace from a template or existing configuration
  #
  # * *params*
  #   - +workspace_namespace+ (String) => namespace of workspace
  #   - +workspace_name+ (String) => name of requested workspace
  #		- +configuration+ (Hash) => configuration object (see https://api.firecloud.org/#!/Method_Configurations/updateWorkspaceMethodConfig for more info)
  #
  # * *return*
  #   - +Hash+ configuration object
  def create_workspace_configuration(workspace_namespace, workspace_name, configuration)
    path = self.api_root + "/api/workspaces/#{workspace_namespace}/#{workspace_name}/methodconfigs"
    process_firecloud_request(:post, path, configuration.to_json)
  end

  # update a FireCloud method configuration in a workspace
  #
  # * *params*
  #   - +workspace_namespace+ (String) => namespace of workspace
  #   - +workspace_name+ (String) => name of requested workspace
  #   - +config_namespace+ (String) => namespace of configuration
  #   - +config_name+ (String) => name of configuration
  #		- +configuration+ (Hash) => configuration object (see https://api.firecloud.org/#!/Method_Configurations/updateWorkspaceMethodConfig for more info)
  #
  # * *return*
  #   - +Hash+ configuration object
  def update_workspace_configuration(workspace_namespace, workspace_name, config_namespace, config_name, configuration)
    path = self.api_root + "/api/workspaces/#{workspace_namespace}/#{workspace_name}/method_configs/#{config_namespace}/#{config_name}"
    process_firecloud_request(:post, path, configuration.to_json)
  end

  # overwrite an existing FireCloud method configuration in a workspace
  #
  # * *params*
  #   - +workspace_namespace+ (String) => namespace of workspace
  #   - +workspace_name+ (String) => name of requested workspace
  #   - +config_namespace+ (String) => namespace of configuration
  #   - +config_name+ (String) => name of configuration
  #		- +configuration+ (Hash) => configuration object (see https://api.firecloud.org/#!/Method_Configurations/overwriteWorkspaceMethodConfig for more info)
  #
  # * *return*
  #   - +Hash+ configuration object
  def overwrite_workspace_configuration(workspace_namespace, workspace_name, config_namespace, config_name, configuration)
    path = self.api_root + "/api/workspaces/#{workspace_namespace}/#{workspace_name}/method_configs/#{config_namespace}/#{config_name}"
    process_firecloud_request(:put, path, configuration.to_json)
  end

  # get submission queue status
  #
  # * *return*
  #   - +Hash+ object of current submission queue status
  def get_submission_queue_status
    path = self.api_root + '/api/submissions/queueStatus'
    process_firecloud_request(:get, path)
  end

  # get a list of workspace workflow queue submissions
  #
  # * *params*
  #   - +workspace_namespace+ (String) => namespace of workspace
  #   - +workspace_name+ (String) => name of requested workspace
  #
  # * *return*
  #   - +Array+ of workflow submissions
  def get_workspace_submissions(workspace_namespace, workspace_name)
    path = self.api_root + "/api/workspaces/#{workspace_namespace}/#{workspace_name}/submissions"
    process_firecloud_request(:get, path)
  end

  # validate a workflow submission before submitting
  #
  # * *params*
  #   - +workspace_namespace+ (String) => namespace of workspace
  #   - +workspace_name+ (String) => name of requested workspace
  #   - +config_namespace+ (String) => namespace of requested configuration
  #   - +config_name+ (String) => name of requested configuration
  #   - +entity_type+ (String) => type of workspace entity (e.g. sample, participant, etc)
  #   - +entity_name+ (String) => name of workspace entity
  #
  # * *return*
  #   - +Hash+ of workflow submission details
  def validate_workspace_submission(workspace_namespace, workspace_name, config_namespace, config_name, entity_type, entity_name)
    path = self.api_root + "/api/workspaces/#{workspace_namespace}/#{workspace_name}/submissions/validate"
    submission = {
        methodConfigurationNamespace: config_namespace,
        methodConfigurationName: config_name,
        entityType: entity_type,
        entityName: entity_name,
        useCallCache: true,
        workflowFailureMode: 'NoNewCalls'
    }.to_json

    process_firecloud_request(:post, path, submission)
  end

  # create a workflow submission
  #
  # * *params*
  #   - +workspace_namespace+ (String) => namespace of workspace
  #   - +workspace_name+ (String) => name of requested workspace
  #   - +config_namespace+ (String) => namespace of requested configuration
  #   - +config_name+ (String) => name of requested configuration
  #   - +entity_type+ (String) => type of workspace entity (e.g. sample, participant, etc)
  #   - +entity_name+ (String) => name of workspace entity
  #
  # * *return*
  #   - +Hash+ of workflow submission details
  def create_workspace_submission(workspace_namespace, workspace_name, config_namespace, config_name, entity_type, entity_name)
    path = self.api_root + "/api/workspaces/#{workspace_namespace}/#{workspace_name}/submissions"
    submission = {
        methodConfigurationNamespace: config_namespace,
        methodConfigurationName: config_name,
        entityType: entity_type,
        entityName: entity_name,
        useCallCache: true,
        workflowFailureMode: 'NoNewCalls'
    }.to_json
    process_firecloud_request(:post, path, submission)
  end

  # get a single workflow submission
  #
  # * *params*
  #   - +workspace_namespace+ (String) => namespace of workspace
  #   - +workspace_name+ (String) => name of requested workspace
  #   - +submission_id+ (String) => id of requested submission
  #
  # * *return*
  #   - +Hash+ workflow submission object
  def get_workspace_submission(workspace_namespace, workspace_name, submission_id)
    path = self.api_root + "/api/workspaces/#{workspace_namespace}/#{workspace_name}/submissions/#{submission_id}"
    process_firecloud_request(:get, path)
  end

  # abort a workflow submission
  #
  # * *params*
  #   - +workspace_namespace+ (String) => namespace of workspace
  #   - +workspace_name+ (String) => name of requested workspace
  #   - +submission_id+ (Integer) => ID of workflow submission
  #
  # * *return*
  #   - +Boolean+ indication of workflow cancellation
  def abort_workspace_submission(workspace_namespace, workspace_name, submission_id)
    path = self.api_root + "/api/workspaces/#{workspace_namespace}/#{workspace_name}/submissions/#{submission_id}"
    process_firecloud_request(:delete, path)
  end

  # get call-level metadata from a single workflow submission workflow instance
  #
  # * *params*
  #   - +workspace_namespace+ (String) => namespace of workspace
  #   - +workspace_name+ (String) => name of requested workspace
  #   - +submission_id+ (String) => id of requested submission
  #   - +workflow_id+ (String) => id of requested workflow
  #
  # * *return*
  #   - +Hash+ of workflow object
  def get_workspace_submission_workflow(workspace_namespace, workspace_name, submission_id, workflow_id)
    path = self.api_root + "/api/workspaces/#{workspace_namespace}/#{workspace_name}/submissions/#{submission_id}/workflows/#{workflow_id}"
    process_firecloud_request(:get, path)
  end

  # get outputs from a single workflow submission workflow instance
  #
  # * *params*
  #   - +workspace_namespace+ (String) => namespace of workspace
  #   - +workspace_name+ (String) => name of requested workspace
  #   - +submission_id+ (String) => id of requested submission
  #   - +workflow_id+ (String) => id of requested workflow
  #
  # * *return*
  #   - +Array+ of workflow submission outputs
  def get_workspace_submission_outputs(workspace_namespace, workspace_name, submission_id, workflow_id)
    path = self.api_root + "/api/workspaces/#{workspace_namespace}/#{workspace_name}/submissions/#{submission_id}/workflows/#{workflow_id}/outputs"
    process_firecloud_request(:get, path)
  end

  # get permissions for a method configuration namespace
  #
  # * *params*
  #   - +config_namespace+ (String) => namespace of configuraiton
  #
  # * *return*
  #   - +Array+ of users & permission levels
  def get_config_namespace_permissions(config_namespace)
    path = self.api_root + "/api/configurations/#{config_namespace}/permissions"
    process_firecloud_request(:get, path)
  end

  # get permissions for a method configuration namespace
  #
  # * *params*
  #   - +config_namespace+ (String) => namespace of configuraiton
  #   - +permissions+ (Array) => Array of permission objects (Hash of user & role)
  #
  # * *return*
  #   - +Array+ of users & permission levels
  def update_config_namespace_permissions(config_namespace, permissions)
    path = self.api_root + "/api/configurations/#{config_namespace}/permissions"
    process_firecloud_request(:post, path, permissions.to_json)
  end

  # get permissions for a method namespace
  #
  # * *params*
  #   - +config_namespace+ (String) => namespace of configuraiton
  #
  # * *return*
  #   - +Array+ of users & permission levels
  def get_method_namespace_permissions(config_namespace)
    path = self.api_root + "/api/methods/#{config_namespace}/permissions"
    process_firecloud_request(:get, path)
  end

  # get permissions for a method namespace
  #
  # * *params*
  #   - +config_namespace+ (String) => namespace of configuraiton
  #   - +permissions+ (Array) => Array of permission objects (Hash of user & role)
  #
  # * *return*
  #   - +Array+ of users & permission levels
  def update_method_namespace_permissions(config_namespace, permissions)
    path = self.api_root + "/api/methods/#{config_namespace}/permissions"
    process_firecloud_request(:post, path, permissions.to_json)
  end

  ##
  ## WORKSPACE ENTITY METHODS
  ##

  # list workspace metadata entities with type and attribute information
  #
  # * *params*
  #   - +workspace_namespace+ (String) => namespace of workspace
  #   - +workspace_name+ (String) => name of requested workspace
  #
  # * *return*
  #   - +Array+ of workspace metadata entities with type and attribute information
  def get_workspace_entities(workspace_namespace, workspace_name)
    path = self.api_root + "/api/workspaces/#{workspace_namespace}/#{workspace_name}/entities_with_type"
    process_firecloud_request(:get, path)
  end

  # list workspace metadata entity types
  #
  # * *params*
  #   - +workspace_namespace+ (String) => namespace of workspace
  #   - +workspace_name+ (String) => name of requested workspace
  #
  # * *return*
  #   - +Array+ of workspace metadata entities
  def get_workspace_entity_types(workspace_namespace, workspace_name)
    path = self.api_root + "/api/workspaces/#{workspace_namespace}/#{workspace_name}/entities"
    process_firecloud_request(:get, path)
  end

  # get a list workspace metadata entities of requested type
  #
  # * *params*
  #   - +workspace_namespace+ (String) => namespace of workspace
  #   - +workspace_name+ (String) => name of requested workspace
  #   - +entity_type+ (String) => type of requested entity
  #
  # * *return*
  #   - +Array+ of workspace metadata entities with type and attribute information
  def get_workspace_entities_by_type(workspace_namespace, workspace_name, entity_type)
    path = self.api_root + "/api/workspaces/#{workspace_namespace}/#{workspace_name}/entities/#{entity_type}"
    process_firecloud_request(:get, path)
  end

  # get an individual workspace metadata entity
  #
  # * *params*
  #   - +workspace_namespace+ (String) => namespace of workspace
  #   - +workspace_name+ (String) => name of requested workspace
  #   - +entity_type+ (String) => type of requested entity
  #   - +entity_name+ (String) => name of requested entity
  #
  # * *return*
  #   - +Array+ of workspace metadata entities with type and attribute information
  def get_workspace_entity(workspace_namespace, workspace_name, entity_type, entity_name)
    path = self.api_root + "/api/workspaces/#{workspace_namespace}/#{workspace_name}/entities/#{entity_type}/#{entity_name}"
    process_firecloud_request(:get, path)
  end

  # update an individual workspace metadata entity
  #
  # * *params*
  #   - +workspace_namespace+ (String) => namespace of workspace
  #   - +workspace_name+ (String) => name of requested workspace
  #   - +entity_type+ (String) => type of requested entity
  #   - +entity_name+ (String) => name of requested entity
  #   - +operation_type+ (String) => type of operation requested (add/update)
  #   - +attribute_name+ (String) => name of attribute being changed
  #   - +attribute_value+ (String) => value of attribute being changed
  #
  # * *return*
  #   - +Array+ of workspace metadata entities with type and attribute information
  def update_workspace_entity(workspace_namespace, workspace_name, entity_type, entity_name, operation_type, attribute_name, attribute_value)
    update = {
        op: operation_type,
        attributeName: attribute_name,
        addUpdateAttribute: attribute_value
    }.to_json
    path = self.api_root + "/api/workspaces/#{workspace_namespace}/#{workspace_name}/entities/#{entity_type}/#{entity_name}"
    process_firecloud_request(:patch, path, update)
  end

  # get a tsv file of requested workspace metadata entities of requested type
  #
  # * *params*
  #   - +workspace_namespace+ (String) => namespace of workspace
  #   - +workspace_name+ (String) => name of requested workspace
  #   - +entity_type+ (String) => type of requested entity
  #   - +entity_names+ (String) => list of requested entities to include in file (provide each as a separate parameter)
  #
  # * *return*
  #   - +Array+ of workspace metadata entities with type and attribute information
  def get_workspace_entities_as_tsv(workspace_namespace, workspace_name, entity_type, *attribute_names)
    attribute_list = attribute_names.join(',')
    path = self.api_root + "/api/workspaces/#{workspace_namespace}/#{workspace_name}/entities/#{entity_type}/tsv#{attribute_list.blank? ? nil : '?attributeNames=' + attribute_list}"
    process_firecloud_request(:get, path)
  end

  # get a tsv file of requested workspace metadata entities of requested type
  #
  # * *params*
  #   - +workspace_namespace+ (String) => namespace of workspace
  #   - +workspace_name+ (String) => name of requested workspace
  #   - +entities_file+ (File) => valid TSV import file of metadata entities (must be an open File handler)
  #
  # * *return*
  #   -  String of entity type that was just created
  def import_workspace_entities_file(workspace_namespace, workspace_name, entities_file)
    path = self.api_root + "/api/workspaces/#{workspace_namespace}/#{workspace_name}/importEntities"
    entities_upload = {
        entities: entities_file
    }
    process_firecloud_request(:post, path, entities_upload, {file_upload: true})
  end

  # bulk delete workspace metadata entities
  #
  # * *params*
  #   - +workspace_namespace+ (String) => namespace of workspace
  #   - +workspace_name+ (String) => name of requested workspace
  #   - +workspace_entities+ (Array of objects) => array of hashes mapping to workspace metadata entities
  #
  # * *return*
  #   - +Array+ of workspace metadata entities
  def delete_workspace_entities(workspace_namespace, workspace_name, workspace_entities)
    # validate entities first before making delete call
    valid_workspace_entities = []
    workspace_entities.each do |entity|
      if entity.keys.sort.map(&:to_s) == %w(entityName entityType) && entity.values.size == 2
        valid_workspace_entities << entity
      end
    end
    path = self.api_root + "/api/workspaces/#{workspace_namespace}/#{workspace_name}/entities/delete"
    process_firecloud_request(:post, path,  valid_workspace_entities.to_json)
  end

  ##
  ## USER GROUPS METHODS (only work when FireCloudClient is instantiated with a User account)
  ##

  # get a list of groups for a user
  #
  # * *return*
  #   - +Array+ of groups
  def get_user_groups
    path = self.api_root + "/api/groups"
    process_firecloud_request(:get, path)
  end

  # get a specific user group that the user belongs to
  #
  # * *params*
  #   - +group_name+ (String) => name of requested group
  #
  # * *return*
  #   - +Hash+ of group attributes
  def get_user_group(group_name)
    path = self.api_root + "/api/groups/#{group_name}"
    process_firecloud_request(:get, path)
  end

  # create a user group
  #
  # * *params*
  #   - +group_name+ (String) => name of requested group
  #
  # * *return*
  #   - +Hash+ of group attributes
  def create_user_group(group_name)
    path = self.api_root + "/api/groups/#{group_name}"
    process_firecloud_request(:post, path)
  end

  # delete a user group that a user owns
  #
  # * *params*
  #   - +group_name+ (String) => name of requested group
  #
  # * *return*
  #   - +Boolean+ indication of group delete
  def delete_user_group(group_name)
    path = self.api_root + "/api/groups/#{group_name}"
    process_firecloud_request(:delete, path)
  end

  # add another user to a user group the current user owns
  #
  # * *params*
  #   - +group_name+ (String) => name of requested group
  #   - +user_role+ (String) => role of user to add to group (must be member or admin)
  #   - +user_email+ (String) => email of user to add to group
  #
  # * *return*
  #   - +Boolean+ indication of user addition
  def add_user_to_group(group_name, user_role, user_email)
    if USER_GROUP_ROLES.include?(user_role)
      path = self.api_root + "/api/groups/#{group_name}/#{user_role}/#{user_email}"
      process_firecloud_request(:put, path)
    else
      raise RuntimeError.new("Invalid FireCloud user group role: #{user_role}; must be one of '#{USER_GROUP_ROLES.join(', ')}'")
    end
  end

  # remove another user to a user group the current user owns
  #
  # * *params*
  #   - +group_name+ (String) => name of requested group
  #   - +user_role+ (String) => role of user to add to group (must be member or admin)
  #   - +user_email+ (String) => email of user to add to group
  #
  # * *return*
  #   - +Boolean+ indication of user removal
  def delete_user_from_group(group_name, user_role, user_email)
    if USER_GROUP_ROLES.include?(user_role)
      path = self.api_root + "/api/groups/#{group_name}/#{user_role}/#{user_email}"
      process_firecloud_request(:delete, path)
    else
      raise RuntimeError.new("Invalid FireCloud user group role: #{user_role}; must be one of '#{USER_GROUP_ROLES.join(', ')}'")
    end
  end

  # request access to a user group as the current user
  #
  # * *params*
  #   - +group_name+ (String) => name of requested group
  #
  # * *return*
  #   - +Boolean+ indication of request submission
  def request_user_group(group_name)
    path = self.api_root + "/api/groups/#{group_name}/requestAccess"
    process_firecloud_request(:post, path)
  end

  ##
  ## PROFILE/BILLING METHODS
  ##

  # get a user's profile status
  #
  # * *return*
  #   - +Hash+ of user registration properties, including email, userID and enabled features
  def get_registration
    path = self.api_root + '/register'
    process_firecloud_request(:get, path)
  end

  # register a new user or update a user's profile in FireCloud
  #
  # * *params*
  #   - +profile_contents+ (Hash) => complete FireCloud profile information, see https://api.firecloud.org/#!/Profile/setProfile for details
  #
  # * *return*
  #   - +Hash+ of user's registration status information (see FireCloudClient#registration)
  def set_profile(profile_contents)
    path = self.api_root + '/register/profile'
    process_firecloud_request(:post, path, profile_contents.to_json)
  end

  # get a user's profile status
  #
  # * *return*
  #   - +Hash+ of key/value pairs of information stored in a user's FireCloud profile
  def get_profile
    path = self.api_root + '/register/profile'
    process_firecloud_request(:get, path)
  end

  # check if a user is registered (via access token)
  #
  # * *return*
  #   - +Boolean+ indication of whether or not user is registered
  def registered?
    begin
      self.get_registration
      true
<<<<<<< HEAD
    rescue RuntimeError => e
      # treat all errors as 'not registered'
=======
    rescue => e
      # any error should be treated as the user not being registered
>>>>>>> e34c8753
      false
    end
  end

  # list billing projects for a given user
  #
  # * *return*
  #   - +Array+ of Hashes of billing projects
  def get_billing_projects
    path = self.api_root + '/api/profile/billing'
    process_firecloud_request(:get, path)
  end

  # list billing accounts for a given user
  #
  # * *return*
  #   - +Array+ of Hashes of billing accounts
  def get_billing_accounts
    path = self.api_root + '/api/profile/billingAccounts'
    process_firecloud_request(:get, path)
  end

  # create a FireCloud billing project
  #
  # * *params*
  #   - +project_name+ (String) => name of new billing project
  #   - +billing_account+ (String) => ID of billing project (must start with billingAccounts/)
  #
  # * *return*
  #   - +Array+ of FireCloud user accounts
  def create_billing_project(project_name, billing_account)
    if billing_account.start_with?('billingAccounts/')
      path = self.api_root + '/api/billing'
      project_payload = {
          projectName: project_name,
          billingAccount: billing_account
      }.to_json
      process_firecloud_request(:post, path, project_payload)
    else
      raise RuntimeError.new("Invalid billing account: #{billing_account}; must begin with 'billingAccounts/'")
    end
  end

  # list all members of a FireCloud billing project
  #
  # * *params*
  #   - +project_id+ (String) => ID of billing project (must start with billingAccounts/)
  #
  # * *return*
  #   - +Array+ of FireCloud user accounts
  def get_billing_project_members(project_id)
    path = self.api_root + "/api/billing/#{project_id}/members"
    process_firecloud_request(:get, path)
  end

  # add a member to a FireCloud billing project
  #
  # * *params*
  #   - +project_id+ (String) => ID of billing project (must start with billingAccounts/)
  #   - +role+ (String) => role of member being added (user/owner)
  #   - +email+ (String) => email of member being added
  #
  # * *return*
  #   - +Array+ of FireCloud user accounts
  def add_user_to_billing_project(project_id, role, email)
    if BILLING_PROJECT_ROLES.include?(role)
      path = self.api_root + "/api/billing/#{project_id}/#{role}/#{email}"
      process_firecloud_request(:put, path)
    else
      raise RuntimeError.new("Invalid billing account role: #{role}; must be a member of '#{BILLING_PROJECT_ROLES.join(', ')}'")
    end
  end

  # remove a member from a FireCloud billing project
  #
  # * *params*
  #   - +project_id+ (String) => ID of billing project (must start with billingAccounts/)
  #   - +role+ (String) => role of member being added (user/owner)
  #   - +email+ (String) => email of member being added
  #
  # * *return*
  #   - +Array+ of FireCloud user accounts
  def delete_user_from_billing_project(project_id, role, email)
    if BILLING_PROJECT_ROLES.include?(role)
      path = self.api_root + "/api/billing/#{project_id}/#{role}/#{email}"
      process_firecloud_request(:delete, path)
    else
      raise RuntimeError.new("Invalid billing account role: #{role}; must be a member of '#{BILLING_PROJECT_ROLES.join(', ')}'")
    end
  end

  #######
  ##
  ## GOOGLE CLOUD STORAGE METHODS
  ##
  ## All methods are convenience wrappers around google-cloud-storage methods
  ## see https://googlecloudplatform.github.io/google-cloud-ruby/#/docs/google-cloud-storage/v1.13.0 for more detail
  ##
  #######

  # generic handler to process GCS method with retries and error handling
  #
  # * *params*
  #   - +method_name+ (String, Symbol) => name of FireCloudClient GCS method to execute
  #   - +params+ (Array) => array of method parameters (passed with splat operator, so does not need to be an actual array)
  #
  # * *return*
  #   - Object depends on method, can be one of the following: +Google::Cloud::Storage::Bucket+, +Google::Cloud::Storage::File+,
  #     +Google::Cloud::Storage::FileList+, +Boolean+, +File+, or +String+

  def execute_gcloud_method(method_name, *params)
    @retries ||= 0
    if @retries < MAX_RETRY_COUNT
      begin
        self.send(method_name, *params)
      rescue => e
        @error = e.message
        Rails.logger.info "#{Time.now}: error calling #{method_name} with #{params.join(', ')}; #{e.message} -- retry ##{@retries}"
        @retries += 1
        execute_gcloud_method(method_name, *params)
      end
    else
      Rails.logger.info "#{Time.now}: Retry count exceeded: #{@error}"
      raise RuntimeError.new "#{@error}"
    end
  end

  # retrieve a workspace's GCP bucket
  #
  # * *params*
  #   - +workspace_namespace+ (String) => namespace of workspace
  #   - +workspace_name+ (String) => name of workspace
  #
  # * *return*
  #   - +Google::Cloud::Storage::Bucket+ object
  def get_workspace_bucket(workspace_namespace, workspace_name)
    workspace = self.get_workspace(workspace_namespace, workspace_name)
    bucket_name = workspace['workspace']['bucketName']
    self.storage.bucket bucket_name
  end

  # retrieve all files in a GCP bucket of a workspace
  #
  # * *params*
  #   - +workspace_namespace+ (String) => namespace of workspace
  #   - +workspace_name+ (String) => name of workspace
  #   - +opts+ (Hash) => hash of optional parameters, see
  #     https://googlecloudplatform.github.io/google-cloud-ruby/#/docs/google-cloud-storage/v1.13.0/google/cloud/storage/bucket?method=files-instance
  #
  # * *return*
  #   - +Google::Cloud::Storage::File::List+
  def get_workspace_files(workspace_namespace, workspace_name, opts={})
    bucket = self.get_workspace_bucket(workspace_namespace, workspace_name)
    bucket.files(opts)
  end

  # retrieve single study_file in a GCP bucket of a workspace
  #
  # * *params*
  #   - +workspace_namespace+ (String) => namespace of workspace
  #   - +workspace_name+ (String) => name of workspace
  #   - +filename+ (String) => name of file
  #
  # * *return*
  #   - +Google::Cloud::Storage::File+
  def get_workspace_file(workspace_namespace, workspace_name, filename)
    bucket = self.get_workspace_bucket(workspace_namespace, workspace_name)
    bucket.file filename
  end

  # add a file to a workspace bucket
  #
  # * *params*
  #   - +workspace_namespace+ (String) => namespace of workspace
  #   - +workspace_name+ (String) => name of workspace
  #   - +filepath+ (String) => path to file
  #   - +filename+ (String) => name of file
  #   - +opts+ (Hash) => extra options for create_file, see
  #     https://googlecloudplatform.github.io/google-cloud-ruby/#/docs/google-cloud-storage/v1.13.0/google/cloud/storage/bucket?method=create_file-instance
  #
  # * *return*
  #   - +Google::Cloud::Storage::File+
  def create_workspace_file(workspace_namespace, workspace_name, filepath, filename, opts={})
    bucket = self.get_workspace_bucket(workspace_namespace, workspace_name)
    bucket.create_file filepath, filename, opts
  end

  # copy a file to a new location in a workspace bucket
  #
  # * *params*
  #   - +workspace_namespace+ (String) => namespace of workspace
  #   - +workspace_name+ (String) => name of workspace
  #   - +filename+ (String) => name of target file
  #   - +destination_name+ (String) => destination of new file
  #   - +opts+ (Hash) => extra options for create_file, see
  #     https://googlecloudplatform.github.io/google-cloud-ruby/#/docs/google-cloud-storage/v1.13.0/google/cloud/storage/bucket?method=create_file-instance
  #
  # * *return*
  #   - +Google::Cloud::Storage::File+
  def copy_workspace_file(workspace_namespace, workspace_name, filename, destination_name, opts={})
    file = self.get_workspace_file(workspace_namespace, workspace_name, filename)
    file.copy destination_name, opts
  end

  # delete a file to a workspace bucket
  #
  # * *params*
  #   - +workspace_namespace+ (String) => namespace of workspace
  #   - +workspace_name+ (String) => name of workspace
  #   - +filename+ (String) => name of file
  #
  # * *return*
  #   - +Boolean+ indication of file deletion
	def delete_workspace_file(workspace_namespace, workspace_name, filename)
		file = self.get_workspace_file(workspace_namespace, workspace_name, filename)
		begin
			file.delete
		rescue => e
			Rails.logger.info("#{Time.now}: failed to delete workspace file #{filename} with error #{e.message}")
			false
		end
	end

	# retrieve single file in a GCP bucket of a workspace and download locally to portal.  will perform a chunked download
  # on files larger that 50 MB
  #
  # * *params*
  #   - +workspace_namespace+ (String) => namespace of workspace
  #   - +workspace_name+ (String) => name of workspace
  #   - +filename+ (String) => name of file
  #   - +destination+ (String) => destination path for downloaded file
  #   - +opts+ (Hash) => extra options for signed_url, see
  #     https://googlecloudplatform.github.io/google-cloud-ruby/#/docs/google-cloud-storage/v1.13.0/google/cloud/storage/file?method=signed_url-instance
  #
  # * *return*
  #   - +File+ object
  def download_workspace_file(workspace_namespace, workspace_name, filename, destination, opts={})
    file = self.get_workspace_file(workspace_namespace, workspace_name, filename)
    # create a valid path by combining destination directory and filename, making sure no double / exist
    end_path = [destination, filename].join('/').gsub(/\/\//, '/')
    # gotcha in case file is in a subdirectory
    if filename.include?('/')
      path_parts = filename.split('/')
      path_parts.pop
      directory = File.join(destination, path_parts)
      FileUtils.mkdir_p directory
    end
    # determine if a chunked download is needed
    if file.size > 50.megabytes
      Rails.logger.info "Performing chunked download for #{filename} from #{workspace_namespace}/#{workspace_name}"
      size_range = 0..file.size
      local = File.new(end_path, 'wb')
      size_range.each_slice(50.megabytes) do |range|
        range_req = range.first..range.last
        merged_opts = opts.merge(range: range_req)
        buffer = file.download merged_opts
        buffer.rewind
        local.write buffer.read
      end
      Rails.logger.info "Chunked download for #{filename} from #{workspace_namespace}/#{workspace_name} complete"
      # return newly-opened file (will need to check content type before attempting to parse)
      File.open end_path
    else
      file.download end_path, opts
    end
  end

  # generate a signed url to download a file that isn't public (set at study level)
  #
  # * *params*
  #   - +workspace_namespace+ (String) => namespace of workspace
  #   - +workspace_name+ (String) => name of workspace
  #   - +filename+ (String) => name of file
  #   - +opts+ (Hash) => extra options for signed_url, see
  #     https://googlecloudplatform.github.io/google-cloud-ruby/#/docs/google-cloud-storage/v1.13.0/google/cloud/storage/file?method=signed_url-instance
  #
  # * *return*
  #   - +String+ signed URL
  def generate_signed_url(workspace_namespace, workspace_name, filename, opts={})
    file = self.get_workspace_file(workspace_namespace, workspace_name, filename)
    file.signed_url(opts)
  end

  # generate an api url to directly load a file from GCS via client-side JavaScript
  #
  # * *params*
  #   - +workspace_namespace+ (String) => namespace of workspace
  #   - +workspace_name+ (String) => name of workspace
  #   - +filename+ (String) => name of file
  #
  # * *return*
  #   - +String+ signed URL
  def generate_api_url(workspace_namespace, workspace_name, filename)
    file = self.get_workspace_file(workspace_namespace, workspace_name, filename)
    if file
      file.api_url
    else
      ''
    end
  end

  # retrieve all files in a GCP directory
  #
  # * *params*
  #   - +workspace_namespace+ (String) => namespace of workspace
  #   - +workspace_name+ (String) => name of workspace
  #   - +directory+ (String) => name of directory in bucket
  #   - +opts+ (Hash) => hash of optional parameters, see
  #     https://googlecloudplatform.github.io/google-cloud-ruby/#/docs/google-cloud-storage/v1.13.0/google/cloud/storage/bucket?method=files-instance
  #
  # * *return*
  #   - +Google::Cloud::Storage::File::List+
  def get_workspace_directory_files(workspace_namespace, workspace_name, directory, opts={})
    # makes sure directory ends with '/', otherwise append to prevent spurious matches
    directory += '/' unless directory.last == '/'
    opts.merge!(prefix: directory)
    self.get_workspace_files(workspace_namespace, workspace_name, opts)
  end

  #######
  ##
  ## UTILITY METHODS
  ##
  #######

  # create a map of workspace entities based on a list of names and a type
  #
  # * *params*
  #   - +entity_names+ (Array) => array of entity names
  #   - +entity_type+ (String) => type of entity that all names belong to
  #
  # * *return*
  #   - +Array+ of Hash objects: {entityName: [name], entityType: entity_type}
  def create_entity_map(entity_names, entity_type)
    map = []
    entity_names.each do |name|
      map << {entityName: name, entityType: entity_type}
    end
    map
  end

  # check if OK response code was found
  #
  # * *params*
  #   - +code+ (Integer) => integer HTTP response code
  #
  # * *return*
  #   - +Boolean+ of whether or not response is a known 'OK' response
  def ok?(code)
    [200, 201, 202, 204, 206].include?(code)
  end

  # merge hash of options into single URL query string
  #
  # * *params*
  #   - +opts+ (Hash) => hash of query parameter key/value pairs
  #
  # * *return*
  #   - +String+ of concatenated query params
  def merge_query_options(opts)
    # return nil if opts is empty, else concat
    opts.blank? ? nil : '?' + opts.to_a.map {|k,v| "#{k}=#{v}"}.join("&")
  end

  # return a more user-friendly error message
  #
  # * *params*
  #   - +error+ (RestClient::Exception) => an RestClient error object
  #
  # * *return*
  #   - +String+ representation of complete error message, with http body if present
  def parse_error_message(error)
    if error.http_body.blank?
      error.message
    else
      begin
        error_hash = JSON.parse(error.http_body)
        if error_hash.has_key?('message')
          # check if hash can be parsed further
          message = error_hash['message']
          if message.index('{').nil?
            return message
          else
            # attempt to extract nested JSON from message
            json_start = message.index('{')
            json = message[json_start, message.size + 1]
            new_message = JSON.parse(json)
            if new_message.has_key?('message')
              new_message['message']
            else
              new_message
            end
          end
        else
          return error.message
        end
      rescue => e
        Rails.logger.error e.message
        error.message + ': ' + error.http_body
      end
    end
  end
end<|MERGE_RESOLUTION|>--- conflicted
+++ resolved
@@ -1135,13 +1135,8 @@
     begin
       self.get_registration
       true
-<<<<<<< HEAD
-    rescue RuntimeError => e
-      # treat all errors as 'not registered'
-=======
     rescue => e
       # any error should be treated as the user not being registered
->>>>>>> e34c8753
       false
     end
   end
