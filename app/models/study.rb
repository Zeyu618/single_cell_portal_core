class Study

  ###
  #
  # Study: main object class for portal; stores information regarding study objects and references to FireCloud workspaces,
  # access controls to viewing study objects, and also used as main parsing class for uploaded study files.
  #
  ###

  include Mongoid::Document
  include Mongoid::Timestamps

  ###
  #
  # FIRECLOUD METHODS
  #
  ###

  # prefix for FireCloud workspaces, defaults to blank in production
  WORKSPACE_NAME_PREFIX = Rails.env != 'production' ? Rails.env + '-' : ''

  # instantiate one FireCloudClient to avoid creating too many tokens
  @@firecloud_client = FireCloudClient.new

  # getter for FireCloudClient instance
  def self.firecloud_client
    @@firecloud_client
  end

  # method to renew firecloud client (forces new access token for API and reinitializes storage driver)
  def self.refresh_firecloud_client
    begin
      @@firecloud_client = FireCloudClient.new
      true
    rescue => e
      Rails.logger.error "#{Time.now}: unable to refresh FireCloud client: #{e.message}"
      e.message
    end
  end

  ###
  #
  # SETTINGS, ASSOCIATIONS AND SCOPES
  #
  ###

  # pagination
  def self.per_page
    5
  end

  # associations and scopes
  belongs_to :user
  has_many :study_files, dependent: :delete do
    def by_type(file_type)
      if file_type.is_a?(Array)
        where(queued_for_deletion: false, :file_type.in => file_type).to_a
      else
        where(queued_for_deletion: false, file_type: file_type).to_a
      end
    end

    def non_primary_data
      where(queued_for_deletion: false).not_in(file_type: 'Fastq').to_a
    end

    def valid
      where(queued_for_deletion: false, :generation.ne => nil).to_a
    end
  end

  has_many :expression_scores, dependent: :delete do
    def by_gene(gene, study_file_ids)
      found_scores = any_of({gene: gene, :study_file_id.in => study_file_ids}, {searchable_gene: gene.downcase, :study_file_id.in => study_file_ids}).to_a
      if found_scores.empty?
        return []
      else
        # since we can have duplicate genes but not cells, merge into one object for rendering
        merged_scores = {'searchable_gene' => gene.downcase, 'gene' => gene, 'scores' => {}}
        found_scores.each do |score|
          merged_scores['scores'].merge!(score.scores)
        end
        return [merged_scores]
      end
    end

    def unique_genes
      pluck(:gene).uniq
    end
  end

  has_many :precomputed_scores, dependent: :delete do
    def by_name(name)
      where(name: name).first
    end
  end

  has_many :study_shares, dependent: :destroy do
    def can_edit
      where(permission: 'Edit').map(&:email)
    end

    def can_view
      all.to_a.map(&:email)
    end
  end

  has_many :cluster_groups, dependent: :delete do
    def by_name(name)
      find_by(name: name)
    end
  end

  has_many :data_arrays, dependent: :delete do
    def by_name_and_type(name, type)
      where(name: name, array_type: type).order_by(&:array_index).to_a
    end
  end

  has_many :study_metadata, dependent: :delete do
    def by_name_and_type(name, type)
      where(name: name, annotation_type: type).to_a
    end
  end

  has_many :directory_listings, dependent: :delete do
    def unsynced
      where(sync_status: false).to_a
    end

    # all synced directories, regardless of type
    def are_synced
      where(sync_status: true).to_a
    end

    # synced directories of a specific type
    def synced_by_type(file_type)
      where(sync_status: true, file_type: file_type).to_a
    end

    # primary data directories
    def primary_data
      where(sync_status: true, :file_type.in => DirectoryListing::PRIMARY_DATA_TYPES).to_a
    end

    # non-primary data directories
    def non_primary_data
      where(sync_status: true, :file_type.nin => DirectoryListing::PRIMARY_DATA_TYPES).to_a
    end
  end

  # User annotations are per study
  has_many :user_annotations, dependent: :delete
  has_many :user_data_arrays, dependent: :delete

  # field definitions
  field :name, type: String
  field :embargo, type: Date
  field :url_safe_name, type: String
  field :description, type: String
  field :firecloud_workspace, type: String
  field :firecloud_project, type: String, default: FireCloudClient::PORTAL_NAMESPACE
  field :bucket_id, type: String
  field :data_dir, type: String
  field :public, type: Boolean, default: true
  field :queued_for_deletion, type: Boolean, default: false
  field :initialized, type: Boolean, default: false
  field :view_count, type: Integer, default: 0
  field :cell_count, type: Integer, default: 0
  field :gene_count, type: Integer, default: 0
  field :view_order, type: Float, default: 100.0
  field :use_existing_workspace, type: Boolean, default: false
  field :default_options, type: Hash, default: {} # extensible hash where we can put arbitrary values as 'defaults'

  accepts_nested_attributes_for :study_files, allow_destroy: true
  accepts_nested_attributes_for :study_shares, allow_destroy: true, reject_if: proc { |attributes| attributes['email'].blank? }

  ###
  #
  # VALIDATIONS & CALLBACKS
  #
  ###

  # custom validator since we need everything to pass in a specific order (otherwise we get orphaned FireCloud workspaces)
  validate :initialize_with_new_workspace, on: :create, if: Proc.new {|study| !study.use_existing_workspace}
  validate :initialize_with_existing_workspace, on: :create, if: Proc.new {|study| study.use_existing_workspace}

  # populate specific errors for study shares since they share the same form
  validate do |study|
    study.study_shares.each do |study_share|
      next if study_share.valid?
      study_share.errors.full_messages.each do |msg|
        errors.add(:base, "Share Error - #{msg}")
      end
    end
  end

  # update validators
  validates_uniqueness_of :name, on: :update, message: ": %{value} has already been taken.  Please choose another name."
  validates_presence_of   :name, on: :update
  validates_uniqueness_of :url_safe_name, on: :update, message: ": The name you provided tried to create a public URL (%{value}) that is already assigned.  Please rename your study to a different value."

  # callbacks
  before_validation :set_url_safe_name
  before_validation :set_data_dir, :set_firecloud_workspace_name, on: :create
  # before_save       :verify_default_options
  after_create      :make_data_dir, :set_default_participant
  after_destroy     :remove_data_dir

  # search definitions
  index({"name" => "text", "description" => "text"})

  ###
  #
  # ACCESS CONTROL METHODS
  #
  ###

  # return all studies that are editable by a given user
  def self.editable(user)
    if user.admin?
      self.where(queued_for_deletion: false).to_a
    else
      studies = self.where(queued_for_deletion: false, user_id: user._id).to_a
      shares = StudyShare.where(email: user.email, permission: 'Edit').map(&:study).select {|s| !s.queued_for_deletion }
      [studies + shares].flatten.uniq
    end
  end

  # return all studies that are viewable by a given user as a Mongoid criterion
  def self.viewable(user)
    if user.admin?
      self.where(queued_for_deletion: false)
    else
      public = self.where(public: true, queued_for_deletion: false).map(&:_id)
      owned = self.where(user_id: user._id, public: false, queued_for_deletion: false).map(&:_id)
      shares = StudyShare.where(email: user.email).map(&:study).select {|s| !s.queued_for_deletion }.map(&:_id)
      intersection = public + owned + shares
      # return Mongoid criterion object to use with pagination
      Study.in(:_id => intersection)
    end
  end

  # return all studies either owned by or shared with a given user as a Mongoid criterion
  def self.accessible(user)
    if user.admin?
      self.where(queued_for_deletion: false)
    else
      owned = self.where(user_id: user._id, queued_for_deletion: false).map(&:_id)
      shares = StudyShare.where(email: user.email).map(&:study).select {|s| !s.queued_for_deletion }.map(&:_id)
      intersection = owned + shares
      Study.in(:_id => intersection)
    end
  end

  # check if a give use can edit study
  def can_edit?(user)
    user.nil? ? false : self.admins.include?(user.email)
  end

  # check if a given user can view study by share (does not take public into account - use Study.viewable(user) instead)
  def can_view?(user)
    if user.nil?
      false
    else
      self.can_edit?(user) || self.study_shares.can_view.include?(user.email)
    end
  end

  # check if a user can download data directly from the bucket
  def can_direct_download?(user)
    if user.nil?
      false
    else
      self.user.email == user.email || self.study_shares.can_view.include?(user.email)
    end
  end

  # check if user can delete a study - only owners can
  def can_delete?(user)
    self.user_id == user.id || user.admin?
  end

  # check if a user can run workflows on the given study
  def can_compute?(user)
    if user.nil?
      false
    else
      workspace_acl = Study.firecloud_client.get_workspace_acl(self.firecloud_project, self.firecloud_workspace)
      workspace_acl['acl'][user.email].nil? ? false : workspace_acl['acl'][user.email]['canCompute']
    end
  end

  # list of emails for accounts that can edit this study
  def admins
    [self.user.email, self.study_shares.can_edit, User.where(admin: true).pluck(:email)].flatten.uniq
  end

  # check if study is still under embargo or whether given user can bypass embargo
  def embargoed?(user)
    if user.nil?
      self.check_embargo?
    else
      # must not be viewable by current user & embargoed to be true
      !self.can_view?(user) && self.check_embargo?
    end
  end

  # helper method to check embargo status
  def check_embargo?
    self.embargo.nil? || self.embargo.blank? ? false : Date.today <= self.embargo
  end

  # label for study visibility
  def visibility
    self.public? ? "<span class='sc-badge bg-success text-success'>Public</span>".html_safe : "<span class='sc-badge bg-danger text-danger'>Private</span>".html_safe
  end

  # helper method to return key-value pairs of sharing permissions local to portal (not what is persisted in FireCloud)
  # primarily used when syncing study with FireCloud workspace
  def local_acl
    acl = {
        "#{self.user.email}" => (Rails.env == 'production' && FireCloudClient::COMPUTE_BLACKLIST.include?(self.firecloud_project)) ? 'Edit' : 'Owner'
    }
    self.study_shares.each do |share|
      acl["#{share.email}"] = share.permission
    end
    acl
  end

  ###
  #
  # DATA PATHS & URLS
  #
  ###

  # file path to study public folder
  def data_public_path
    Rails.root.join('public', 'single_cell', 'data', self.url_safe_name)
  end

  # file path to upload storage directory
  def data_store_path
    Rails.root.join('data', self.data_dir)
  end

  # helper to generate a URL to a study's FireCloud workspace
  def workspace_url
    "https://portal.firecloud.org/#workspaces/#{self.firecloud_project}/#{self.firecloud_workspace}"
  end

  # helper to generate a URL to a study's GCP bucket
  def google_bucket_url
    "https://console.cloud.google.com/storage/browser/#{self.bucket_id}"
  end

  # helper to generate a URL to a specific FireCloud submission inside a study's GCP bucket
  def submission_url(submission_id)
    self.google_bucket_url + "/#{submission_id}"
  end

  ###
  #
  # DEFAULT OPTIONS METHODS
  #
  ###

  # helper to return default cluster to load, will fall back to first cluster if no preference has been set
  # or default cluster cannot be loaded
  def default_cluster
    default = self.cluster_groups.first
    unless self.default_options[:cluster].nil?
      new_default = self.cluster_groups.by_name(self.default_options[:cluster])
      unless new_default.nil?
        default = new_default
      end
    end
    default
  end

  # helper to return default annotation to load, will fall back to first available annotation if no preference has been set
  # or default annotation cannot be loaded
  def default_annotation
    default_cluster = self.default_cluster
    default_annot = self.default_options[:annotation]
    # in case default has not been set
    if default_annot.nil?
      if !default_cluster.nil? && default_cluster.cell_annotations.any?
        annot = default_cluster.cell_annotations.first
        default_annot = "#{annot[:name]}--#{annot[:type]}--cluster"
      elsif self.study_metadata.any?
        metadatum = self.study_metadata.first
        default_annot = "#{metadatum.name}--#{metadatum.annotation_type}--study"
      else
        # annotation won't be set yet if a user is parsing metadata without clusters, or vice versa
        default_annot = nil
      end
    end
    default_annot
  end

  # helper to return default annotation type (group or numeric)
  def default_annotation_type
    if self.default_options[:annotation].nil?
      nil
    else
      # middle part of the annotation string is the type, e.g. Label--group--study
      self.default_options[:annotation].split('--')[1]
    end
  end

  # return color profile value, converting blanks to nils
  def default_color_profile
    self.default_options[:color_profile].presence
  end

  # return the value of the expression axis label
  def default_expression_label
    label = self.default_options[:expression_label].presence
    label.nil? ? 'Expression' : label
  end

  # determine if a user has supplied an expression label
  def has_expression_label?
    !self.default_options[:expression_label].blank?
  end

  # determine whether or not the study owner wants to receive update emails
  def deliver_emails?
    if self.default_options[:deliver_emails].blank?
      true
    else
      self.default_options[:deliver_emails]
    end
  end

  # default size for cluster points
  def default_cluster_point_size
    if self.default_options[:cluster_point_size].blank?
      6
    else
      self.default_options[:cluster_point_size].to_i
    end
  end

  # default size for cluster points
  def show_cluster_point_borders?
    if self.default_options[:cluster_point_border].blank?
      true
    else
      self.default_options[:cluster_point_border] == 'true'
    end
  end

  def default_cluster_point_alpha
    if self.default_options[:cluster_point_alpha].blank?
      1.0
    else
      self.default_options[:cluster_point_alpha].to_f
    end
  end

  ###
  #
  # INSTANCE VALUE SETTERS & GETTERS
  #
  ###

  # helper method to get number of unique single cells
  def set_cell_count(file_type)
    @cell_count = 0
    case file_type
      when 'Metadata'
        metadata_name, metadata_type = StudyMetadatum.where(study_id: self.id).pluck(:name, :annotation_type).flatten
        @cell_count = self.study_metadata_values(metadata_name, metadata_type).keys.size
    end
    self.update!(cell_count: @cell_count)
    Rails.logger.info "#{Time.now}: Setting cell count in #{self.name} to #{@cell_count}"
  end

  # helper method to set the number of unique genes in this study
  def set_gene_count
    gene_count = self.expression_scores.pluck(:gene).uniq.count
    Rails.logger.info "#{Time.now}: setting gene count in #{self.name} to #{gene_count}"
    self.update!(gene_count: gene_count)
  end

  # return a count of the number of fastq files both uploaded and referenced via directory_listings for a study
  def primary_data_file_count
    study_file_count = self.study_files.by_type('Fastq').size
    directory_listing_count = self.directory_listings.primary_data.map {|d| d.files.size}.reduce(0, :+)
    study_file_count + directory_listing_count
  end

  # count of all files in a study, regardless of type
  def total_file_count
    self.study_files.non_primary_data.count + self.primary_data_file_count
  end

  # return a count of the number of miscellanous files both uploaded and referenced via directory_listings for a study
  def misc_directory_file_count
    self.directory_listings.non_primary_data.map {|d| d.files.size}.reduce(0, :+)
  end

  # count the number of cluster-based annotations in a study
  def cluster_annotation_count
    self.cluster_groups.map {|c| c.cell_annotations.size}.reduce(0, :+)
  end

  ###
  #
  # METADATA METHODS
  #
  ###

  # return an array of all single cell names in study
  def all_cells
    self.study_metadata.first.cell_annotations.keys
  end

  # return a hash keyed by cell name of the requested study_metadata values
  def study_metadata_values(metadata_name, metadata_type)
    metadata_objects = self.study_metadata.by_name_and_type(metadata_name, metadata_type)
    vals = {}
    metadata_objects.each do |metadata|
      vals.merge!(metadata.cell_annotations)
    end
    vals
  end

  # return array of possible values for a given study_metadata annotation (valid only for group-based)
  def study_metadata_keys(metadata_name, metadata_type)
    vals = []
    unless metadata_type == 'numeric'
      metadata_objects = self.study_metadata.by_name_and_type(metadata_name, metadata_type)
      metadata_objects.each do |metadata|
        vals += metadata.values
      end
    end
    vals.uniq
  end

  ###
  #
  # STUDYFILE GETTERS
  #
  ###


  # helper to build a study file of the requested type
  def build_study_file(attributes)
    self.study_files.build(attributes)
  end

  # helper method to access all cluster definitions files
  def cluster_ordinations_files
    self.study_files.by_type('Cluster')
  end

  # helper method to access cluster definitions file by name
  def cluster_ordinations_file(name)
    self.study_files.find_by(file_type: 'Cluster', name: name)
  end

  # helper method to directly access expression matrix files
  def expression_matrix_files
    self.study_files.by_type('Expression Matrix')
  end

  # helper method to directly access expression matrix file file by name
  def expression_matrix_file(name)
    self.study_files.find_by(file_type:'Expression Matrix', name: name)
  end
  # helper method to directly access metadata file
  def metadata_file
    self.study_files.by_type('Metadata').first
  end

  ###
  #
  # DELETE METHODS
  #
  ###

  # nightly cron to delete any studies that are 'queued for deletion'
  # will run after database is re-indexed to make performance better
  # calls delete_all on collections to minimize memory usage
  def self.delete_queued_studies
    studies = self.where(queued_for_deletion: true)
    studies.each do |study|
      Rails.logger.info "#{Time.now}: deleting queued study #{study.name}"
      ExpressionScore.where(study_id: study.id).delete_all
      DataArray.where(study_id: study.id).delete_all
      StudyMetadatum.where(study_id: study.id).delete_all
      PrecomputedScore.where(study_id: study.id).delete_all
      ClusterGroup.where(study_id: study.id).delete_all
      StudyFile.where(study_id: study.id).delete_all
      DirectoryListing.where(study_id: study.id).delete_all
      UserAnnotation.where(study_id: study.id).delete_all
      UserAnnotationShare.where(study_id: study.id).delete_all
      UserDataArray.where(study_id: study.id).delete_all
      # now destroy study to ensure everything is removed
      study.destroy
      Rails.logger.info "#{Time.now}: delete of #{study.name} completed"
    end
    true
  end

  ###
  #
  # MISCELLANOUS METHODS
  #
  ###

  # transform expression data from db into mtx format
  def expression_to_mtx
    puts "Generating MTX file for #{self.name} expression data"
    puts 'Reading source data'
    expression_scores = self.expression_scores.to_a
    score_count = expression_scores.size
    cell_count = self.cell_count
    total_values = expression_scores.inject(0) {|total, score| total + score.scores.size}
    puts 'Creating file and writing headers'
    output_file = File.new(self.data_store_path.to_s + '/expression_matrix.mtx', 'w+')
    output_file.write "#{score_count}\t#{cell_count}\t#{total_values}\n"
    puts 'Headers successfully written'
    counter = 0
    expression_scores.each do |entry|
      gene = entry.gene
      entry.scores.each do |cell, score|
        output_file.write "#{gene}\t#{cell}\t#{score}\n"
      end
      counter += 1
      if counter % 1000 == 0
        puts "#{counter} genes written out of #{score_count}"
      end
    end
    puts 'Finished!'
    puts "Output file: #{File.absolute_path(output_file)}"
    output_file.close
  end

  # regenerate an expression matrix from database records
  def regenerate_expression_matrix(expression_study_file)
    puts "regenerating #{expression_study_file.upload_file_name} expression matrix"

    # load cell arrays to create headers
    expression_cell_arrays = self.data_arrays.where(cluster_name: expression_study_file.upload_file_name).to_a
    all_cells = expression_cell_arrays.map(&:values).flatten

    # create new file and write headers
    if expression_study_file.upload_content_type == 'application/gzip'
      @new_expression_file = Zlib::GzipWriter.open(File.join(self.data_store_path, expression_study_file.upload_file_name))
    else
      @new_expression_file = File.new(File.join(self.data_store_path, expression_study_file.upload_file_name), 'w')
    end
    headers = ['GENE', all_cells].flatten.join("\t")
    @new_expression_file.write headers + "\n"

    # load expression scores for requested file and write
    puts "loading expression data from #{self.name}"
    expression_scores = self.expression_scores.where(study_file_id: expression_study_file.id).to_a
    expression_scores.each do |expression|
      puts "writing #{expression.gene} scores"
      @new_expression_file.write "#{expression.gene}\t"
      vals = []
      all_cells.each do |cell|
        vals << expression.scores[cell].to_f
      end
      @new_expression_file.write vals.join("\t") + "\n"
    end
    puts "all scores complete"

    # return filepath
    filepath = @new_expression_file.path
    @new_expression_file.close
    filepath
  end

  # perform a sanity check to look for any missing files in remote storage
  def self.storage_sanity_check
    puts 'Performing global storage sanity check for all studies'
    @missing_files = []
    self.where(queued_for_deletion: false).to_a.each do |study|
      puts "Performing check for '#{study.name}'"
      puts "Beginning with study_files"
      # begin with study_files
      files = study.study_files.valid
      files.each do |file|
        file_location = file.remote_location.blank? ? file.upload_file_name : file.remote_location
        puts "Checking file: #{file_location}"
        # if file has no generation tag, then we know the upload failed
        if file.generation.blank?
          puts "#{file_location} was never uploaded to #{study.bucket_id} (no generation tag)"
<<<<<<< HEAD
          @missing_files << {filename: file_location, study: study.name, reason: 'Upload never completed (no generation tag)'}
        else
          begin
            # check remote file for existence
            remote_file = Study.firecloud_client.get_workspace_file(study.firecloud_project,study.firecloud_workspace, file_location)
            if remote_file.nil?
              puts "#{file_location} not found in #{study.bucket_id}"
              @missing_files << {filename: file_location, study: study.name, reason: "File missing from bucket: #{study.bucket_id}"}
            end
          rescue => e
            puts "#{Time.now}: error in performing sanity check on #{study.name}: #{e.message}"
            @missing_files << {filename: file_location, study: study.name, reason: "Error retrieving remote file: #{e.message}"}
=======
          @missing_files << {filename: file_location, study: study.name, owner: study.user.email, reason: 'Upload never completed (no generation tag)'}
        else
          begin
            # check remote file for existence
            remote_file = Study.firecloud_client.get_workspace_file(study.firecloud_project, study.firecloud_workspace, file_location)
            if remote_file.nil?
              puts "#{file_location} not found in #{study.bucket_id}"
              @missing_files << {filename: file_location, study: study.name, owner: study.user.email, reason: "File missing from bucket: #{study.bucket_id}"}
            end
          rescue => e
            puts "#{Time.now}: error in performing sanity check on #{study.name}: #{e.message}"
            @missing_files << {filename: file_location, study: study.name, owner: study.user.email, reason: "Error retrieving remote file: #{e.message}"}
>>>>>>> 80ba49aa
          end
        end
      end
      # next check directory_listings
      directories = study.directory_listings.are_synced
      directories.each do |directory|
        puts "Checking directory: #{directory.name}"
        directory.files.each do |file|
          file_location = file['name']
          puts "Checking directory file: #{file_location}"
          begin
            # check remote file for existence
<<<<<<< HEAD
            remote_file = Study.firecloud_client.get_workspace_file(study.firecloud_project,study.firecloud_workspace, file_location)
            if remote_file.nil?
              puts "#{file_location} not found in #{study.bucket_id}"
              @missing_files << {filename: file_location, study: study.name, reason: "File missing from bucket: #{study.bucket_id}"}
            end
          rescue => e
            puts "#{Time.now}: error in performing sanity check on #{study.name}: #{e.message}"
            @missing_files << {filename: file_location, study: study.name, reason: "Error retrieving remote file: #{e.message}"}
=======
            remote_file = Study.firecloud_client.get_workspace_file(study.firecloud_project, study.firecloud_workspace, file_location)
            if remote_file.nil?
              puts "#{file_location} not found in #{study.bucket_id}"
              @missing_files << {filename: file_location, study: study.name, owner: study.user.email, reason: "File missing from bucket: #{study.bucket_id}"}
            end
          rescue => e
            puts "#{Time.now}: error in performing sanity check on #{study.name}: #{e.message}"
            @missing_files << {filename: file_location, study: study.name, owner: study.user.email, reason: "Error retrieving remote file: #{e.message}"}
>>>>>>> 80ba49aa
          end
        end
      end
    end
    puts "Sanity check complete!"
    puts "Missing files found: #{@missing_files.size}"
<<<<<<< HEAD
    @missing_files
=======
    if @missing_files.any?
      SingleCellMailer.sanity_check(@missing_files).deliver_now
    else
      SingleCellMailer.admin_notification('Sanity check results: All files accounted for', nil, '<p>No missing files found!</p>').deliver_now
    end
>>>>>>> 80ba49aa
  end

  ###
  #
  # PARSERS
  #
  ###

  # method to parse master expression scores file for study and populate collection
  # this parser assumes the data is a non-sparse square matrix
  def initialize_expression_scores(expression_file, user, opts={local: true})
    @count = 0
    @message = []
    @last_line = ""
    start_time = Time.now
    @validation_error = false
    @file_location = expression_file.upload.path

    # before anything starts, check if file has been uploaded locally or needs to be pulled down from FireCloud first
    if !opts[:local]
      # make sure data dir exists first
      self.make_data_dir
      Study.firecloud_client.execute_gcloud_method(:download_workspace_file, self.firecloud_project, self.firecloud_workspace, expression_file.remote_location, self.data_store_path)
      @file_location = File.join(self.data_store_path, expression_file.remote_location)
    end

    # next, check if this is a re-parse job, in which case we need to remove all existing entries first
    if opts[:reparse]
      self.expression_scores.delete_all
      expression_file.invalidate_cache_by_file_type
    end

    # validate headers
    begin
      if expression_file.upload_content_type == 'application/gzip'
        Rails.logger.info "#{Time.now}: Parsing #{expression_file.name} as application/gzip"
        file = Zlib::GzipReader.open(@file_location)
      else
        Rails.logger.info "#{Time.now}: Parsing #{expression_file.name} as text/plain"
        file = File.open(@file_location, 'rb')
      end
      cells = file.readline.split(/[\t,]/).map(&:strip)
      @last_line = "#{expression_file.name}, line 1"
      if !['gene', ''].include?(cells.first.downcase) || cells.size <= 1
        expression_file.update(parse_status: 'failed')
        @validation_error = true
      end
      file.close
    rescue => e
      error_message = "Unexpected error: #{e.message}"
      filename = expression_file.name
      expression_file.destroy
      Rails.logger.info Time.now.to_s + ': ' + error_message
      SingleCellMailer.notify_user_parse_fail(user.email, "Expression file: '#{filename}' parse has failed", error_message).deliver_now
      raise StandardError, error_message
    end

    # raise validation error if needed
    if @validation_error
      error_message = "file header validation failed: first header should be GENE or blank followed by cell names"
      filename = expression_file.name
      expression_file.destroy
      Rails.logger.info Time.now.to_s + ': ' + error_message
      SingleCellMailer.notify_user_parse_fail(user.email, "Expression file: '#{filename}' parse has failed", error_message).deliver_now
      raise StandardError, error_message
    end

    # begin parse
    begin
      Rails.logger.info "#{Time.now}: Beginning expression score parse from #{expression_file.name} for #{self.name}"
      expression_file.update(parse_status: 'parsing')
      # open data file and grab header row with name of all cells, deleting 'GENE' at start
      # determine proper reader
      if expression_file.upload_content_type == 'application/gzip'
        expression_data = Zlib::GzipReader.open(@file_location)
      else
        expression_data = File.open(@file_location, 'rb')
      end
      cells = expression_data.readline.rstrip.split(/[\t,]/).map(&:strip)
      @last_line = "#{expression_file.name}, line 1"

      cells.shift

      # validate that new expression matrix does not have repeated cells, raise error if repeats found
      existing_cells = self.data_arrays.by_name_and_type('All Cells', 'cells').map(&:values).flatten
      uniques = cells - existing_cells

      unless uniques.size == cells.size
        repeats = cells - uniques
        raise StandardError, "cell names validation failed; repeated cells were found: #{repeats.join(', ')}"
      end

      # store study id for later to save memory
      study_id = self._id
      @records = []
      # keep a running record of genes already parsed to catch validation errors before they happen
      # this is needed since we're creating records in batch and won't know which gene was responsible
      @genes_parsed = []
      Rails.logger.info "#{Time.now}: Expression scores loaded, starting record creation for #{self.name}"
      while !expression_data.eof?
        # grab single row of scores, parse out gene name at beginning
        line = expression_data.readline.strip.encode('UTF-8', invalid: :replace, undef: :replace, replace: '')
        if line.strip.blank?
          next
        else
          row = line.split(/[\t,]/).map(&:strip)
          @last_line = "#{expression_file.name}, line #{expression_data.lineno}"

          gene_name = row.shift
          # check for duplicate genes
          if @genes_parsed.include?(gene_name)
            user_error_message = "You have a duplicate gene entry (#{gene_name}) in your gene list.  Please check your file and try again."
            error_message = "Duplicate gene #{gene_name} in #{expression_file.name} (#{expression_file._id}) for study: #{self.name}"
            Rails.logger.info error_message
            raise StandardError, user_error_message
          else
            @genes_parsed << gene_name
          end

          # convert all remaining strings to floats, then store only significant values (!= 0)
          scores = row.map(&:to_f)
          significant_scores = {}
          scores.each_with_index do |score, index|
            unless score == 0.0
              significant_scores[cells[index]] = score
            end
          end
          # create expression score object
          @records << {gene: gene_name, searchable_gene: gene_name.downcase, scores: significant_scores, study_id: study_id, study_file_id: expression_file._id}
          @count += 1
          if @count % 1000 == 0
            ExpressionScore.create(@records)
            @records = []
            Rails.logger.info "Processed #{@count} expression scores from #{expression_file.name} for #{self.name}"
          end
        end
      end
      Rails.logger.info "#{Time.now}: Creating last #{@records.size} expression scores from #{expression_file.name} for #{self.name}"
      ExpressionScore.create!(@records)

      # launch job to set gene count
      self.set_gene_count

      # set the default expression label if the user supplied one
      if !self.has_expression_label? && !expression_file.y_axis_label.blank?
        Rails.logger.info "#{Time.now}: Setting default expression label in #{self.name} to '#{expression_file.y_axis_label}'"
        opts = self.default_options
        self.update!(default_options: opts.merge(expression_label: expression_file.y_axis_label))
      end

      # chunk into pieces as necessary
      cells.each_slice(DataArray::MAX_ENTRIES).with_index do |slice, index|
        # create array of all cells for study
        @cell_data_array = self.data_arrays.build(name: 'All Cells', cluster_name: expression_file.name, array_type: 'cells', array_index: index + 1, study_file_id: expression_file._id, cluster_group_id: expression_file._id, values: slice)
        Rails.logger.info "#{Time.now}: Saving all cells data array ##{@cell_data_array.array_index} using #{expression_file.name} for #{self.name}"
        @cell_data_array.save!
      end

      # clean up, print stats
      expression_data.close
      expression_file.update(parse_status: 'parsed')

      end_time = Time.now
      time = (end_time - start_time).divmod 60.0
      @message << "#{Time.now}: #{expression_file.name} parse completed!"
      @message << "Gene-level entries created: #{@count}"
      @message << "Total Time: #{time.first} minutes, #{time.last} seconds"
      Rails.logger.info @message.join("\n")
      # set initialized to true if possible
      if self.cluster_ordinations_files.any? && !self.metadata_file.nil? && !self.initialized?
        Rails.logger.info "#{Time.now}: initializing #{self.name}"
        self.update!(initialized: true)
        Rails.logger.info "#{Time.now}: #{self.name} successfully initialized"
      end

      begin
        SingleCellMailer.notify_user_parse_complete(user.email, "Expression file: '#{expression_file.name}' has completed parsing", @message).deliver_now
      rescue => e
        Rails.logger.error "#{Time.now}: Unable to deliver email: #{e.message}"
      end

      Rails.logger.info "#{Time.now}: determining upload status of expression file: #{expression_file.upload_file_name}"
      # now that parsing is complete, we can move file into storage bucket and delete local (unless we downloaded from FireCloud to begin with)
      if opts[:local]
        begin
          Rails.logger.info "#{Time.now}: preparing to upload expression file: #{expression_file.upload_file_name} to FireCloud"
          self.send_to_firecloud(expression_file)
        rescue => e
          Rails.logger.info "#{Time.now}: Expression file: #{expression_file.upload_file_name} failed to upload to FireCloud due to #{e.message}"
          SingleCellMailer.notify_admin_upload_fail(expression_file, e.message).deliver_now
        end
      else
        # we have the file in FireCloud already, so just delete it
        begin
          Rails.logger.info "#{Time.now}: deleting local file #{expression_file.upload_file_name} after successful parse; file already exists in #{self.bucket_id}"
          File.delete(@file_location)
        rescue => e
          # we don't really care if the delete fails, we can always manually remove it later as the file is in FireCloud already
          Rails.logger.error "#{Time.now}: Could not delete #{expression_file.name} in study #{self.name}; aborting"
          SingleCellMailer.admin_notification('Local file deletion failed', nil, "The file at #{@file_location} failed to clean up after parsing, please remove.").deliver_now
        end
      end
    rescue => e
      # error has occurred, so clean up records and remove file
      ExpressionScore.where(study_id: self.id, study_file_id: expression_file.id).delete_all
      DataArray.where(study_id: self.id, study_file_id: expression_file.id).delete_all
      filename = expression_file.name
      expression_file.destroy
      error_message = "#{@last_line}: #{e.message}"
      Rails.logger.info Time.now.to_s + ': ' + error_message
      SingleCellMailer.notify_user_parse_fail(user.email, "Expression file: '#{filename}' parse has failed", error_message).deliver_now
    end
    true
  end

  # parse single cluster coordinate & metadata file (name, x, y, z, metadata_cols* format)
  # uses cluster_group model instead of single clusters; group membership now defined by metadata
  # stores point data in cluster_group_data_arrays instead of single_cells and cluster_points
  def initialize_cluster_group_and_data_arrays(ordinations_file, user, opts={local: true})

    @file_location = ordinations_file.upload.path
    # before anything starts, check if file has been uploaded locally or needs to be pulled down from FireCloud first
    if !opts[:local]
      # make sure data dir exists first
      self.make_data_dir
      Study.firecloud_client.execute_gcloud_method(:download_workspace_file, self.firecloud_project, self.firecloud_workspace, ordinations_file.remote_location, self.data_store_path)
      @file_location = File.join(self.data_store_path, ordinations_file.remote_location)
    end

    # next, check if this is a re-parse job, in which case we need to remove all existing entries first
    if opts[:reparse]
      self.cluster_groups.where(study_file_id: ordinations_file.id).delete_all
      self.data_arrays.where(study_file_id: ordinations_file.id).delete_all
      ordinations_file.invalidate_cache_by_file_type
    end

    # validate headers of cluster file
    @validation_error = false
    start_time = Time.now
    begin
      d_file = File.open(@file_location, 'rb')
      headers = d_file.readline.split(/[\t,]/).map(&:strip)
      second_header = d_file.readline.split(/[\t,]/).map(&:strip)
      @last_line = "#{ordinations_file.name}, line 1"
      # must have at least NAME, X and Y fields
      unless (headers & %w(NAME X Y)).size == 3 && second_header.include?('TYPE')
        ordinations_file.update(parse_status: 'failed')
        @validation_error = true
      end
      d_file.close
    rescue => e
      ordinations_file.update(parse_status: 'failed')
      error_message = "#{e.message}"
      Rails.logger.info Time.now.to_s + ': ' + error_message
      filename = ordinations_file.upload_file_name
      ordinations_file.destroy
      SingleCellMailer.notify_user_parse_fail(user.email, "Cluster file: '#{filename}' parse has failed", error_message).deliver_now
      raise StandardError, error_message
    end

    # raise validation error if needed
    if @validation_error
      error_message = "file header validation failed: should be at least NAME, X, Y with second line starting with TYPE"
      Rails.logger.info Time.now.to_s + ': ' + error_message
      filename = ordinations_file.upload_file_name
      ordinations_file.destroy
      SingleCellMailer.notify_user_parse_fail(user.email, "Cluster file: '#{filename}' parse has failed", error_message).deliver_now
      raise StandardError, error_message
    end

    @message = []
    @cluster_metadata = []
    @point_count = 0
    # begin parse
    begin
      cluster_name = ordinations_file.name
      Rails.logger.info "#{Time.now}: Beginning cluster initialization using #{ordinations_file.upload_file_name} for cluster: #{cluster_name} in #{self.name}"
      ordinations_file.update(parse_status: 'parsing')

      cluster_data = File.open(@file_location, 'rb')
      header_data = cluster_data.readline.encode('UTF-8', invalid: :replace, undef: :replace, replace: '').split(/[\t,]/).map(&:strip)
      type_data = cluster_data.readline.encode('UTF-8', invalid: :replace, undef: :replace, replace: '').split(/[\t,]/).map(&:strip)

      # determine if 3d coordinates have been provided
      is_3d = header_data.include?('Z')
      cluster_type = is_3d ? '3d' : '2d'

      # grad header indices, z index will be nil if no 3d data
      name_index = header_data.index('NAME')
      x_index = header_data.index('X')
      y_index = header_data.index('Y')
      z_index = header_data.index('Z')

      # determine what extra metadata has been provided
      metadata_headers = header_data - %w(NAME X Y Z)
      metadata_headers.each do |metadata|
        idx = header_data.index(metadata)
        # store temporary object with metadata name, index location and data type (group or numeric)
        point_metadata = {
            name: metadata,
            index: idx,
            type: type_data[idx].downcase # downcase type to avoid case matching issues later
        }
        @cluster_metadata << point_metadata
      end

      # create cluster object for use later
      Rails.logger.info "#{Time.now}: Creating cluster group object: #{cluster_name} in study: #{self.name}"
      @domain_ranges = {
          x: [ordinations_file.x_axis_min, ordinations_file.x_axis_max],
          y: [ordinations_file.y_axis_min, ordinations_file.y_axis_max]
      }
      required_values = 4
      if is_3d
        @domain_ranges[:z] = [ordinations_file.z_axis_min, ordinations_file.z_axis_max]
        required_values = 6
      end

      # check if ranges are valid
      unless @domain_ranges.values.flatten.compact.size == required_values
        @domain_ranges = nil
      end

      @cluster_group = self.cluster_groups.build(name: cluster_name,
                                                 study_file_id: ordinations_file._id,
                                                 cluster_type: cluster_type,
                                                 domain_ranges: @domain_ranges
      )

      # add cell-level annotation definitions and save (will be used to populate dropdown menu)
      # this object will not be saved until after parse is done as we need to collect all possible values
      # for group annotations (not needed for numeric)
      cell_annotations = []
      @cluster_metadata.each do |metadata|
        cell_annotations << {
            name: metadata[:name],
            type: metadata[:type],
            header_index: metadata[:index],
            values: []
        }
      end
      @cluster_group.save

      # container to store temporary data arrays until ready to save
      @data_arrays = []
      # create required data_arrays (name, x, y)
      @data_arrays[name_index] = self.data_arrays.build(name: 'text', cluster_name: cluster_name, array_type: 'cells', array_index: 1, study_file_id: ordinations_file._id, cluster_group_id: @cluster_group._id, values: [])
      @data_arrays[x_index] = self.data_arrays.build(name: 'x', cluster_name: cluster_name, array_type: 'coordinates', array_index: 1, study_file_id: ordinations_file._id, cluster_group_id: @cluster_group._id, values: [])
      @data_arrays[y_index] = self.data_arrays.build(name: 'y', cluster_name: cluster_name, array_type: 'coordinates', array_index: 1, study_file_id: ordinations_file._id, cluster_group_id: @cluster_group._id, values: [])

      # add optional data arrays (z, metadata)
      if is_3d
        @data_arrays[z_index] = self.data_arrays.build(name: 'z', cluster_name: cluster_name, array_type: 'coordinates', array_index: 1, study_file_id: ordinations_file._id, cluster_group_id: @cluster_group._id, values: [])
      end
      @cluster_metadata.each do |metadata|
        @data_arrays[metadata[:index]] = self.data_arrays.build(name: metadata[:name], cluster_name: cluster_name, array_type: 'annotations', array_index: 1, study_file_id: ordinations_file._id, cluster_group_id: @cluster_group._id, values: [])
      end

      Rails.logger.info "#{Time.now}: Headers/Metadata loaded for cluster initialization using #{ordinations_file.upload_file_name} for cluster: #{cluster_name} in #{self.name}"
      # begin reading data
      while !cluster_data.eof?
        line = cluster_data.readline.strip.encode('UTF-8', invalid: :replace, undef: :replace, replace: '')
        if line.strip.blank?
          next
        else
          @point_count += 1
          @last_line = "#{ordinations_file.name}, line #{cluster_data.lineno}"
          vals = line.split(/[\t,]/).map(&:strip)
          # assign value to corresponding data_array by column index
          vals.each_with_index do |val, index|
            if @data_arrays[index].values.size >= DataArray::MAX_ENTRIES
              # array already has max number of values, so save it and replace it with a new data array
              # of same name & type with array_index incremented by 1
              current_data_array_index = @data_arrays[index].array_index
              data_array = @data_arrays[index]
              Rails.logger.info "#{Time.now}: Saving data array: #{data_array.name}-#{data_array.array_type}-#{data_array.array_index} using #{ordinations_file.upload_file_name} for cluster: #{cluster_name} in #{self.name}"
              data_array.save
              new_data_array = self.data_arrays.build(name: data_array.name, cluster_name: data_array.cluster_name ,array_type: data_array.array_type, array_index: current_data_array_index + 1, study_file_id: ordinations_file._id, cluster_group_id: @cluster_group._id, values: [])
              @data_arrays[index] = new_data_array
            end
            # determine whether or not value needs to be cast as a float or not
            if type_data[index] == 'numeric'
              @data_arrays[index].values << val.to_f
            else
              @data_arrays[index].values << val
              # check if this is a group annotation, and if so store its value in the cluster_group.cell_annotations
              # hash if the value is not already present
              if type_data[index] == 'group'
                existing_vals = cell_annotations.find {|annot| annot[:name] == header_data[index]}
                metadata_idx = cell_annotations.index(existing_vals)
                unless existing_vals[:values].include?(val)
                  cell_annotations[metadata_idx][:values] << val
                  Rails.logger.info "#{Time.now}: Adding #{val} to #{@cluster_group.name} list of group values for #{header_data[index]}"
                end
              end
            end
          end
        end

      end
      # clean up
      @data_arrays.each do |data_array|
        Rails.logger.info "#{Time.now}: Saving data array: #{data_array.name}-#{data_array.array_type}-#{data_array.array_index} using #{ordinations_file.upload_file_name} for cluster: #{cluster_name} in #{self.name}"
        data_array.save
      end
      cluster_data.close

      # save cell_annotations to cluster_group object
      @cluster_group.update_attributes(cell_annotations: cell_annotations)
      # reload cluster_group to use in messaging
      @cluster_group = ClusterGroup.find_by(study_id: self.id, study_file_id: ordinations_file.id, name: ordinations_file.name)
      ordinations_file.update(parse_status: 'parsed')
      end_time = Time.now
      time = (end_time - start_time).divmod 60.0
      # assemble email message parts
      @message << "#{ordinations_file.upload_file_name} parse completed!"
      @message << "Cluster created: #{@cluster_group.name}, type: #{@cluster_group.cluster_type}"
      if @cluster_group.cell_annotations.any?
        @message << "Annotations:"
        @cluster_group.cell_annotations.each do |annot|
          @message << "#{annot['name']}: #{annot['type']}#{annot['type'] == 'group' ? ' (' + annot['values'].join(',') + ')' : nil}"
        end
      end
      @message << "Total points in cluster: #{@point_count}"
      @message << "Total Time: #{time.first} minutes, #{time.last} seconds"
      # set initialized to true if possible
      if self.expression_scores.any? && self.study_metadata.any? && !self.initialized?
        Rails.logger.info "#{Time.now}: initializing #{self.name}"
        self.update!(initialized: true)
        Rails.logger.info "#{Time.now}: #{self.name} successfully initialized"
      end

      # check to see if a default cluster & annotation have been set yet
      # must load reference to self into a local variable as we cannot call self.save to update attributes
      study_obj = Study.find(self.id)
      if study_obj.default_options[:cluster].nil?
        study_obj.default_options[:cluster] = @cluster_group.name
      end

      if study_obj.default_options[:annotation].nil?
        if @cluster_group.cell_annotations.any?
          cell_annot = @cluster_group.cell_annotations.first
          study_obj.default_options[:annotation] = "#{cell_annot[:name]}--#{cell_annot[:type]}--cluster"
          if cell_annot[:type] == 'numeric'
            # set a default color profile if this is a numeric annotation
            study_obj.default_options[:color_profile] = 'Reds'
          end
        elsif study_obj.study_metadata.any?
          metadatum = study_obj.study_metadata.first
          study_obj.default_options[:annotation] = "#{metadatum.name}--#{metadatum.annotation_type}--study"
          if metadatum.annotation_type == 'numeric'
            # set a default color profile if this is a numeric annotation
            study_obj.default_options[:color_profile] = 'Reds'
          end
        else
          # no possible annotations to set, but enter annotation key into default_options
          study_obj.default_options[:annotation] = nil
        end
      end

      # update study.default_options
      study_obj.save

      # create subsampled data_arrays for visualization
      study_metadata = StudyMetadatum.where(study_id: self.id).to_a
      # determine how many levels to subsample based on size of cluster_group
      required_subsamples = ClusterGroup::SUBSAMPLE_THRESHOLDS.select {|sample| sample < @cluster_group.points}
      required_subsamples.each do |sample_size|
        # create cluster-based annotation subsamples first
        if @cluster_group.cell_annotations.any?
          @cluster_group.cell_annotations.each do |cell_annot|
            @cluster_group.delay.generate_subsample_arrays(sample_size, cell_annot[:name], cell_annot[:type], 'cluster')
          end
        end
        # create study-based annotation subsamples
        study_metadata.each do |metadata|
          @cluster_group.delay.generate_subsample_arrays(sample_size, metadata.name, metadata.annotation_type, 'study')
        end
      end

      begin
        SingleCellMailer.notify_user_parse_complete(user.email, "Cluster file: '#{ordinations_file.upload_file_name}' has completed parsing", @message).deliver_now
      rescue => e
        Rails.logger.error "#{Time.now}: Unable to deliver email: #{e.message}"
      end

      Rails.logger.info "#{Time.now}: determining upload status of ordinations file: #{ordinations_file.upload_file_name}"

      # now that parsing is complete, we can move file into storage bucket and delete local (unless we downloaded from FireCloud to begin with)
      if opts[:local]
        begin
          Rails.logger.info "#{Time.now}: preparing to upload ordinations file: #{ordinations_file.upload_file_name} to FireCloud"
          self.send_to_firecloud(ordinations_file)
        rescue => e
          Rails.logger.info "#{Time.now}: Cluster file: #{ordinations_file.upload_file_name} failed to upload to FireCloud due to #{e.message}"
          SingleCellMailer.notify_admin_upload_fail(ordinations_file, e.message).deliver_now
        end
      else
        # we have the file in FireCloud already, so just delete it
        begin
          Rails.logger.info "#{Time.now}: deleting local file #{ordinations_file.upload_file_name} after successful parse; file already exists in #{self.bucket_id}"
          File.delete(@file_location)
        rescue => e
          # we don't really care if the delete fails, we can always manually remove it later as the file is in FireCloud already
          Rails.logger.error "#{Time.now}: Could not delete #{ordinations_file.name} in study #{self.name}; aborting"
          SingleCellMailer.admin_notification('Local file deletion failed', nil, "The file at #{@file_location} failed to clean up after parsing, please remove.").deliver_now
        end
      end
    rescue => e
      # error has occurred, so clean up records and remove file
      ClusterGroup.where(study_file_id: ordinations_file.id).delete_all
      DataArray.where(study_file_id: ordinations_file.id).delete_all
      filename = ordinations_file.upload_file_name
      ordinations_file.destroy
      error_message = "#{@last_line} ERROR: #{e.message}"
      Rails.logger.info Time.now.to_s + ': ' + error_message
      SingleCellMailer.notify_user_parse_fail(user.email, "Cluster file: '#{filename}' parse has failed", error_message).deliver_now
    end
    true
  end

  # parse a study metadata file and create necessary study_metadata objects
  # study_metadata objects are hashes that store annotations in cell_name/annotation_value pairs
  # call @study.study_metadata_values(metadata_name, metadata_type) to return all values as one hash
  def initialize_study_metadata(metadata_file, user, opts={local: true})

    @file_location = metadata_file.upload.path
    # before anything starts, check if file has been uploaded locally or needs to be pulled down from FireCloud first
    if !opts[:local]
      # make sure data dir exists first
      self.make_data_dir
      Study.firecloud_client.execute_gcloud_method(:download_workspace_file, self.firecloud_project, self.firecloud_workspace, metadata_file.remote_location, self.data_store_path)
      @file_location = File.join(self.data_store_path, metadata_file.remote_location)
    end

    # next, check if this is a re-parse job, in which case we need to remove all existing entries first
    if opts[:reparse]
      self.study_metadata.delete_all
      metadata_file.invalidate_cache_by_file_type
    end

    # validate headers of definition file
    @validation_error = false
    start_time = Time.now
    begin
      Rails.logger.info "#{Time.now}: Validating metadata file headers for #{metadata_file.name} in #{self.name}"
      m_file = File.open(@file_location, 'rb')
      headers = m_file.readline.split(/[\t,]/).map(&:strip)
      @last_line = "#{metadata_file.name}, line 1"
      second_header = m_file.readline.split(/[\t,]/).map(&:strip)
      @last_line = "#{metadata_file.name}, line 2"
      # must have at least NAME and one column, plus TYPE and one value of group or numeric in second line
      unless headers.include?('NAME') && headers.size > 1 && (second_header.uniq.sort - %w(group numeric TYPE)).size == 0 && second_header.size > 1
        metadata_file.update(parse_status: 'failed')
        @validation_error = true
      end
      m_file.close
    rescue => e
      filename = metadata_file.upload_file_name
      metadata_file.destroy
      error_message = "#{@last_line} ERROR: #{e.message}"
      Rails.logger.info Time.now.to_s + ': ' + error_message
      SingleCellMailer.notify_user_parse_fail(user.email, "Metadata file: '#{filename}' parse has failed", error_message).deliver_now
      raise StandardError, error_message
    end

    # raise validation error if needed
    if @validation_error
      error_message = "file header validation failed: should be at least NAME and one other column with second line starting with TYPE followed by either 'group' or 'numeric'"
      filename = metadata_file.upload_file_name
      metadata_file.destroy
      Rails.logger.info Time.now.to_s + ': ' + error_message
      SingleCellMailer.notify_user_parse_fail(user.email, "Metadata file: '#{filename}' parse has failed", error_message).deliver_now
      raise StandardError, error_message
    end

    @metadata_records = []
    @message = []
    # begin parse
    begin
      Rails.logger.info "#{Time.now}: Beginning metadata initialization using #{metadata_file.upload_file_name} in #{self.name}"
      metadata_file.update(parse_status: 'parsing')
      # open files for parsing and grab header & type data
      metadata_data = File.open(@file_location, 'rb')
      header_data = metadata_data.readline.encode('UTF-8', invalid: :replace, undef: :replace, replace: '').split(/[\t,]/).map(&:strip)
      type_data = metadata_data.readline.encode('UTF-8', invalid: :replace, undef: :replace, replace: '').split(/[\t,]/).map(&:strip)
      name_index = header_data.index('NAME')

      # build study_metadata objects for use later
      header_data.each_with_index do |header, index|
        # don't need an object for the cell names, only metadata values
        unless index == name_index
          m_obj = self.study_metadata.build(name: header, annotation_type: type_data[index], study_file_id: metadata_file._id, cell_annotations: {}, values: [])
          @metadata_records[index] = m_obj
        end
      end

      Rails.logger.info "#{Time.now}: Study metadata objects initialized using: #{metadata_file.name} for #{self.name}; beginning parse"
      # read file data
      while !metadata_data.eof?
        line = metadata_data.readline.strip.encode('UTF-8', invalid: :replace, undef: :replace, replace: '')
        if line.strip.blank?
          next
        else
          @last_line = "#{metadata_file.name}, line #{metadata_data.lineno}"
          vals = line.split(/[\t,]/).map(&:strip)

          # assign values to correct study_metadata object
          vals.each_with_index do |val, index|
            unless index == name_index
              if @metadata_records[index].cell_annotations.size >= StudyMetadatum::MAX_ENTRIES
                # study metadata already has max number of values, so save it and replace it with a new study_metadata of same name & type
                metadata = @metadata_records[index]
                Rails.logger.info "Saving study metadata: #{metadata.name}-#{metadata.annotation_type} using #{metadata_file.upload_file_name} in #{self.name}"
                metadata.save
                new_metadata = self.study_metadata.build(name: metadata.name, annotation_type: metadata.annotation_type, study_file_id: metadata_file._id, cell_annotations: {}, values: [])
                @metadata_records[index] = new_metadata
              end
              # determine whether or not value needs to be cast as a float or not
              if type_data[index] == 'numeric'
                @metadata_records[index].cell_annotations.merge!({"#{vals[name_index]}" => val.to_f})
              else
                @metadata_records[index].cell_annotations.merge!({"#{vals[name_index]}" => val})
                # determine if a new unique value needs to be stored in values array
                if type_data[index] == 'group' && !@metadata_records[index].values.include?(val)
                  @metadata_records[index].values << val
                  Rails.logger.info "Adding #{val} to #{@metadata_records[index].name} list of group values for #{header_data[index]}"
                end
              end
            end
          end
        end
      end
      # clean up
      @metadata_records.each do |metadata|
        # since first element is nil to preserve index order from file...
        unless metadata.nil?
          Rails.logger.info "#{Time.now}: Saving study metadata: #{metadata.name}-#{metadata.annotation_type} using #{metadata_file.upload_file_name} in #{self.name}"
          metadata.save
        end
      end
      metadata_data.close
      metadata_file.update(parse_status: 'parsed')

      # set initialized to true if possible
      if self.expression_scores.any? && self.cluster_groups.any? && !self.initialized?
        Rails.logger.info "#{Time.now}: initializing #{self.name}"
        self.update!(initialized: true)
        Rails.logger.info "#{Time.now}: #{self.name} successfully initialized"
      end

      # assemble message
      end_time = Time.now
      time = (end_time - start_time).divmod 60.0
      # assemble email message parts
      @message << "#{Time.now}: #{metadata_file.upload_file_name} parse completed!"
      @message << "Entries created:"
      @metadata_records.each do |metadata|
        unless metadata.nil?
          @message << "#{metadata.name}: #{metadata.annotation_type}#{metadata.values.any? ? ' (' + metadata.values.join(', ') + ')' : nil}"
        end
      end
      @message << "Total Time: #{time.first} minutes, #{time.last} seconds"

      # load newly parsed data
      new_metadata = StudyMetadatum.where(study_id: self.id, study_file_id: metadata_file.id).to_a

      # check to make sure that all the necessary metadata-based subsample arrays exist for this study
      # if parsing first before clusters, will simply exit without performing any action and will be created when clusters are parsed
      self.cluster_groups.each do |cluster_group|
        new_metadata.each do |metadatum|
          # determine necessary subsamples
          required_subsamples = ClusterGroup::SUBSAMPLE_THRESHOLDS.select {|sample| sample < cluster_group.points}
          # for each subsample size, cluster & metadata combination, remove any existing entries and re-create
          # the delete call is necessary as we may be reparsing the file in which case the old entries need to be removed
          # if we are not reparsing, the delete call does nothing
          required_subsamples.each do |sample_size|
            DataArray.where(subsample_theshold: sample_size, subsample_annotation: "#{metadatum.name}--#{metadatum.annotation_type}--study").delete_all
            cluster_group.delay.generate_subsample_arrays(sample_size, metadatum.name, metadatum.annotation_type, 'study')
          end
        end
      end

      # check to see if default annotation has been set
      study_obj = Study.find(self.id)
      if study_obj.default_options[:annotation].nil?
        metadatum = new_metadata.first
        study_obj.default_options[:annotation] = "#{metadatum.name}--#{metadatum.annotation_type}--study"
        if metadatum.annotation_type == 'numeric'
          # set a default color profile if this is a numeric annotation
          study_obj.default_options[:color_profile] = 'Reds'
        end

        # update study.default_options
        study_obj.save
      end

      # send email on completion
      begin
        SingleCellMailer.notify_user_parse_complete(user.email, "Metadata file: '#{metadata_file.upload_file_name}' has completed parsing", @message).deliver_now
      rescue => e
        Rails.logger.error "#{Time.now}: Unable to deliver email: #{e.message}"
      end

      # set the cell count
      self.set_cell_count(metadata_file.file_type)

      Rails.logger.info "#{Time.now}: determining upload status of metadata file: #{metadata_file.upload_file_name}"

      # now that parsing is complete, we can move file into storage bucket and delete local (unless we downloaded from FireCloud to begin with)
      if opts[:local]
        begin
          Rails.logger.info "#{Time.now}: preparing to upload metadata file: #{metadata_file.upload_file_name} to FireCloud"
          self.send_to_firecloud(metadata_file)
        rescue => e
          Rails.logger.info "#{Time.now}: Metadata file: #{metadata_file.upload_file_name} failed to upload to FireCloud due to #{e.message}"
          SingleCellMailer.notify_admin_upload_fail(metadata_file, e.message).deliver_now
        end
      else
        # we have the file in FireCloud already, so just delete it
        begin
          Rails.logger.info "#{Time.now}: deleting local file #{metadata_file.upload_file_name} after successful parse; file already exists in #{self.bucket_id}"
          File.delete(@file_location)
        rescue => e
          # we don't really care if the delete fails, we can always manually remove it later as the file is in FireCloud already
          Rails.logger.error "#{Time.now}: Could not delete #{metadata_file.name} in study #{self.name}; aborting"
          SingleCellMailer.admin_notification('Local file deletion failed', nil, "The file at #{@file_location} failed to clean up after parsing, please remove.").deliver_now
        end
      end
    rescue => e
      # parse has failed, so clean up records and remove file
      StudyMetadatum.where(study_id: self.id).delete_all
      filename = metadata_file.upload_file_name
      metadata_file.destroy
      error_message = "#{@last_line} ERROR: #{e.message}"
      Rails.logger.info Time.now.to_s + ': ' + error_message
      SingleCellMailer.notify_user_parse_fail(user.email, "Metadata file: '#{filename}' parse has failed", error_message).deliver_now
    end
    true
  end

  # parse precomputed marker gene files and create documents to render in Morpheus
  def initialize_precomputed_scores(marker_file, user, opts={local: true})

    @file_location = marker_file.upload.path
    # before anything starts, check if file has been uploaded locally or needs to be pulled down from FireCloud first
    if !opts[:local]
      # make sure data dir exists first
      self.make_data_dir
      Study.firecloud_client.execute_gcloud_method(:download_workspace_file, self.firecloud_project, self.firecloud_workspace, marker_file.remote_location, self.data_store_path)
      @file_location = File.join(self.data_store_path, marker_file.remote_location)
    end

    # next, check if this is a re-parse job, in which case we need to remove all existing entries first
    if opts[:reparse]
      self.precomputed_scores.where(study_file_id: marker_file.id).delete_all
      marker_file.invalidate_cache_by_file_type
    end

    @count = 0
    @message = []
    start_time = Time.now
    @last_line = ""
    @validation_error = false

    # validate headers
    begin
      file = File.open(@file_location, 'rb')
      headers = file.readline.split(/[\t,]/).map(&:strip)
      @last_line = "#{marker_file.name}, line 1"
      if headers.first != 'GENE NAMES' || headers.size <= 1
        marker_file.update(parse_status: 'failed')
        @validation_error = true
      end
      file.close
    rescue => e
      filename = marker_file.upload_file_name
      marker_file.destroy
      error_message = "#{@last_line} ERROR: #{e.message}"
      Rails.logger.info Time.now.to_s + ': ' + error_message
      SingleCellMailer.notify_user_parse_fail(user.email, "Gene List file: '#{filename}' parse has failed", error_message).deliver_now
      # raise standard error to halt execution
      raise StandardError, error_message
    end

    # raise validation error if needed
    if @validation_error
      error_message = "file header validation failed: #{@last_line}: first header must be 'GENE NAMES' followed by clusters"
      filename = marker_file.upload_file_name
      marker_file.destroy
      Rails.logger.info Time.now.to_s + ': ' + error_message
      SingleCellMailer.notify_user_parse_fail(user.email, "Gene List file: '#{filename}' parse has failed", error_message).deliver_now
      raise StandardError, error_message
    end

    # begin parse
    begin
      Rails.logger.info "#{Time.now}: Beginning precomputed score parse using #{marker_file.name} for #{self.name}"
      marker_file.update(parse_status: 'parsing')
      list_name = marker_file.name
      if list_name.nil? || list_name.blank?
        list_name = marker_file.upload_file_name.gsub(/(-|_)+/, ' ')
      end
      precomputed_score = self.precomputed_scores.build(name: list_name, study_file_id: marker_file._id)
      marker_scores = File.open(@file_location, 'rb').readlines.map(&:strip).delete_if {|line| line.blank? }
      clusters = marker_scores.shift.split(/[\t,]/).map(&:strip)
      @last_line = "#{marker_file.name}, line 1"

      clusters.shift # remove 'Gene Name' at start
      precomputed_score.clusters = clusters
      rows = []
      # keep a running record of genes already parsed; same as expression_scores except precomputed_scores
      # have no built-in validations due to structure of gene_scores array
      @genes_parsed = []
      marker_scores.each_with_index do |line, i|
        @last_line = "#{marker_file.name}, line #{i + 2}"
        vals = line.split(/[\t,]/).map(&:strip)
        gene = vals.shift
        if @genes_parsed.include?(gene)
          marker_file.update(parse_status: 'failed')
          user_error_message = "You have a duplicate gene entry (#{gene}) in your gene list.  Please check your file and try again."
          error_message = "Duplicate gene #{gene} in #{marker_file.name} (#{marker_file._id}) for study: #{self.name}"
          Rails.logger.info Time.now.to_s + ': ' + error_message
          raise StandardError, user_error_message
        else
          # gene is unique so far so add to list
          @genes_parsed << gene
        end

        row = {"#{gene}" => {}}
        clusters.each_with_index do |cluster, index|
          row[gene][cluster] = vals[index].to_f
        end
        rows << row
        @count += 1
      end
      precomputed_score.gene_scores = rows
      precomputed_score.save
      marker_file.update(parse_status: 'parsed')

      # assemble message
      end_time = Time.now
      time = (end_time - start_time).divmod 60.0
      @message << "#{Time.now}: #{marker_file.name} parse completed!"
      @message << "Total gene list entries created: #{@count}"
      @message << "Total Time: #{time.first} minutes, #{time.last} seconds"
      Rails.logger.info @message.join("\n")

      # send email
      begin
        SingleCellMailer.notify_user_parse_complete(user.email, "Gene list file: '#{marker_file.name}' has completed parsing", @message).deliver_now
      rescue => e
        Rails.logger.error "#{Time.now}: Unable to deliver email: #{e.message}"
      end

      Rails.logger.info "#{Time.now}: determining upload status of gene list file: #{marker_file.upload_file_name}"

      # now that parsing is complete, we can move file into storage bucket and delete local (unless we downloaded from FireCloud to begin with)
      if opts[:local]
        begin
          Rails.logger.info "#{Time.now}: preparing to upload gene list file: #{marker_file.upload_file_name} to FireCloud"
          self.send_to_firecloud(marker_file)
        rescue => e
          Rails.logger.info "#{Time.now}: Gene List file: #{marker_file.upload_file_name} failed to upload to FireCloud due to #{e.message}"
          SingleCellMailer.notify_admin_upload_fail(marker_file, e.message).deliver_now
        end
      else
        # we have the file in FireCloud already, so just delete it
        begin
          Rails.logger.info "#{Time.now}: deleting local file #{marker_file.upload_file_name} after successful parse; file already exists in #{self.bucket_id}"
          File.delete(@file_location)
        rescue => e
          # we don't really care if the delete fails, we can always manually remove it later as the file is in FireCloud already
          Rails.logger.error "#{Time.now}: Could not delete #{marker_file.name} in study #{self.name}; aborting"
          SingleCellMailer.admin_notification('Local file deletion failed', nil, "The file at #{@file_location} failed to clean up after parsing, please remove.").deliver_now
        end
      end
    rescue => e
      # parse has failed, so clean up records and remove file
      PrecomputedScore.where(study_file_id: marker_file.id).delete_all
      filename = marker_file.upload_file_name
      marker_file.destroy
      error_message = "#{@last_line} ERROR: #{e.message}"
      Rails.logger.info Time.now.to_s + ': ' + error_message
      SingleCellMailer.notify_user_parse_fail(user.email, "Gene List file: '#{filename}' parse has failed", error_message).deliver_now
    end
    true
  end

  ###
  #
  # FIRECLOUD FILE METHODS
  #
  ###

  # shortcut method to send an uploaded file straight to firecloud from parser
  # will compress plain text files before uploading to reduce storage/egress charges
  def send_to_firecloud(file)
    begin
      Rails.logger.info "#{Time.now}: Uploading #{file.upload_file_name} to FireCloud workspace: #{self.firecloud_workspace}"
      file_location = file.remote_location.blank? ? file.upload.path : File.join(self.data_store_path, file.remote_location)
      # determine if file needs to be compressed
      first_two_bytes = File.open(file_location).read(2)
      gzip_signature = "\x1F\x8B".force_encoding(Encoding::ASCII_8BIT) # per IETF
      file_is_gzipped = (first_two_bytes == gzip_signature)
      opts = {}
      if file_is_gzipped or file.upload_file_name.last(4) == '.bam' or file.upload_file_name.last(5) == '.cram'
        # log that file is already compressed
        Rails.logger.info "#{Time.now}: #{file.upload_file_name} is already compressed, direct uploading"
      else
        Rails.logger.info "#{Time.now}: Performing gzip on #{file.upload_file_name}"
        # Compress all uncompressed files before upload.
        # This saves time on upload and download, and money on egress and storage.
        gzip_filepath = file_location + '.tmp.gz'
        Zlib::GzipWriter.open(gzip_filepath) do |gz|
          File.open(file_location, 'rb').each do |line|
            gz.write line
          end
          gz.close
        end
        File.rename gzip_filepath, file_location
        opts.merge!(content_encoding: 'gzip')
      end
      remote_file = Study.firecloud_client.execute_gcloud_method(:create_workspace_file, self.firecloud_project, self.firecloud_workspace, file.upload.path, file.upload_file_name, opts)
      # store generation tag to know whether a file has been updated in GCP
      Rails.logger.info "#{Time.now}: Updating #{file.upload_file_name} with generation tag: #{remote_file.generation} after successful upload"
      file.update(generation: remote_file.generation)
      file.update(upload_file_size: remote_file.size)
      Rails.logger.info "#{Time.now}: Upload of #{file.upload_file_name} complete, scheduling cleanup job"
      # schedule the upload cleanup job to run in two minutes
      run_at = 2.minutes.from_now
      Delayed::Job.enqueue(UploadCleanupJob.new(file.study, file), run_at: run_at)
      Rails.logger.info "#{Time.now}: cleanup job for #{file.upload_file_name} scheduled for #{run_at}"
    rescue RuntimeError => e
      Rails.logger.error "#{Time.now}: unable to upload '#{file.upload_file_name} to FireCloud; #{e.message}"
      # check if file still exists
      file_location = file.remote_location.blank? ? file.upload.path : File.join(self.data_store_path, file.remote_location)
      exists = File.exists?(file_location)
      Rails.logger.info "#{Time.now} local copy of #{file.upload_file_name} still in #{self.data_store_path}? #{exists}"
      SingleCellMailer.notify_admin_upload_fail(file, e.message).deliver_now
    end
  end

  ###
  #
  # PUBLIC CALLBACK SETTERS
  # These are methods that are called as a part of callbacks, but need to be public as they are also referenced elsewhere
  #
  ###

  # make data directory after study creation is successful
  # this is now a public method so that we can use it whenever remote files are downloaded to validate that the directory exists
  def make_data_dir
    unless Dir.exists?(self.data_store_path)
      FileUtils.mkdir_p(self.data_store_path)
    end
  end

  # set the 'default_participant' entity in workspace data to allow users to upload sample information
  def set_default_participant
    begin
      path = Rails.root.join('data', self.data_dir, 'default_participant.tsv')
      entity_file = File.new(path, 'w+')
      entity_file.write "entity:participant_id\ndefault_participant"
      entity_file.close
      upload = File.open(entity_file.path)
      Study.firecloud_client.import_workspace_entities_file(self.firecloud_project, self.firecloud_workspace, upload)
      Rails.logger.info "#{Time.now}: created default_participant for #{self.firecloud_workspace}"
      File.delete(path)
    rescue => e
      Rails.logger.error "#{Time.now}: Unable to set default participant: #{e.message}"
    end
  end

  private

  ###
  #
  # SETTERS
  #
  ###

  # sets a url-safe version of study name (for linking)
  def set_url_safe_name
    self.url_safe_name = self.name.downcase.gsub(/[^a-zA-Z0-9]+/, '-').chomp('-')
  end

  # set the FireCloud workspace name to be used when creating study
  # will only set the first time, and will not set if user is initializing from an existing workspace
  def set_firecloud_workspace_name
    unless self.use_existing_workspace
      self.firecloud_workspace = "#{WORKSPACE_NAME_PREFIX}#{self.url_safe_name}"
    end
  end

  # set the data directory to a random value to use as a temp location for uploads while parsing
  # this is useful as study deletes will happen asynchronously, so while the study is marked for deletion we can allow
  # other users to re-use the old name & url_safe_name
  # will only set the first time
  def set_data_dir
    @dir_val = SecureRandom.hex(32)
    while Study.where(data_dir: @dir_val).exists?
      @dir_val = SecureRandom.hex(32)
    end
    self.data_dir = @dir_val
  end

  ###
  #
  # CUSTOM VALIDATIONS
  #
  ###

  # automatically create a FireCloud workspace on study creation after validating name & url_safe_name
  # will raise validation errors if creation, bucket or ACL assignment fail for any reason and deletes workspace on validation fail
  def initialize_with_new_workspace
    unless Rails.env == 'test' # testing for this is handled through ui_test_suite.rb which runs against development database

      Rails.logger.info "#{Time.now}: Study: #{self.name} creating FireCloud workspace"
      validate_name_and_url
      unless self.errors.any?
        begin
          # create workspace
          workspace = Study.firecloud_client.create_workspace(self.firecloud_project, self.firecloud_workspace)
          Rails.logger.info "#{Time.now}: Study: #{self.name} FireCloud workspace creation successful"
          ws_name = workspace['name']
          # validate creation
          unless ws_name == self.firecloud_workspace
            # delete workspace on validation fail
            Study.firecloud_client.delete_workspace(self.firecloud_project, self.firecloud_workspace)
            errors.add(:firecloud_workspace, ' was not created properly (workspace name did not match or was not created).  Please try again later.')
            return false
          end
          Rails.logger.info "#{Time.now}: Study: #{self.name} FireCloud workspace validation successful"
          # set bucket_id
          bucket = workspace['bucketName']
          self.bucket_id = bucket
          if self.bucket_id.nil?
            # delete workspace on validation fail
            Study.firecloud_client.delete_workspace(self.firecloud_project, self.firecloud_workspace)
            errors.add(:firecloud_workspace, ' was not created properly (storage bucket was not set).  Please try again later.')
            return false
          end
          Rails.logger.info "#{Time.now}: Study: #{self.name} FireCloud bucket assignment successful"
          # set workspace acl
          study_owner = self.user.email
          workspace_permission = 'WRITER'
          can_compute = true
          # if study project is in the compute blacklist, revoke compute permission
          if Rails.env == 'production' && FireCloudClient::COMPUTE_BLACKLIST.include?(self.firecloud_project)
            can_compute = false
          end
          # check project acls to see if user is project member
          project_acl = Study.firecloud_client.get_billing_project_members(self.firecloud_project)
          user_project_acl = project_acl.find {|acl| acl['email'] == study_owner}
          # if user has no project acls, then we set specific workspace-level acls
          if user_project_acl.nil?
            acl = Study.firecloud_client.create_workspace_acl(study_owner, workspace_permission, true, can_compute)
            Study.firecloud_client.update_workspace_acl(self.firecloud_project, self.firecloud_workspace, acl)
            # validate acl
            ws_acl = Study.firecloud_client.get_workspace_acl(self.firecloud_project, ws_name)
            unless ws_acl['acl'][study_owner]['accessLevel'] == workspace_permission && ws_acl['acl'][study_owner]['canCompute'] == can_compute
              # delete workspace on validation fail
              Study.firecloud_client.delete_workspace(self.firecloud_project, self.firecloud_workspace)
              errors.add(:firecloud_workspace, ' was not created properly (permissions do not match).  Please try again later.')
              return false
            end
          end
          Rails.logger.info "#{Time.now}: Study: #{self.name} FireCloud workspace acl assignment successful"
          if self.study_shares.any?
            Rails.logger.info "#{Time.now}: Study: #{self.name} FireCloud workspace acl assignment for shares starting"
            self.study_shares.each do |share|
              begin
                acl = Study.firecloud_client.create_workspace_acl(share.email, StudyShare::FIRECLOUD_ACL_MAP[share.permission], true, false)
                Study.firecloud_client.update_workspace_acl(self.firecloud_project, self.firecloud_workspace, acl)
                Rails.logger.info "#{Time.now}: Study: #{self.name} FireCloud workspace acl assignment for shares #{share.email} successful"
              rescue RuntimeError => e
                errors.add(:study_shares, "Could not create a share for #{share.email} to workspace #{self.firecloud_workspace} due to: #{e.message}")
                return false
              end
            end
          end
        rescue => e
          # delete workspace on any fail as this amounts to a validation fail
          Rails.logger.info "#{Time.now}: Error creating workspace: #{e.message}"
          # delete firecloud workspace unless error is 409 Conflict (workspace already taken)
          if e.message != '409 Conflict'
            Study.firecloud_client.delete_workspace(self.firecloud_project, self.firecloud_workspace)
            errors.add(:firecloud_workspace, " creation failed: #{e.message}; Please try again.")
          else
            errors.add(:firecloud_workspace, ' - there is already an existing workspace using this name.  Please choose another name for your study.')
            errors.add(:name, ' - you must choose a different name for your study.')
            self.firecloud_workspace = nil
          end
          return false
        end
      end
    end
  end

  # validator to use existing FireCloud workspace
  def initialize_with_existing_workspace
    unless Rails.env == 'test'

      Rails.logger.info "#{Time.now}: Study: #{self.name} using FireCloud workspace: #{self.firecloud_workspace}"
      validate_name_and_url
      # check if workspace is already being used
      if Study.where(firecloud_workspace: self.firecloud_workspace).exists?
        errors.add(:firecloud_workspace, ': The workspace you provided is already in use by another study.  Please use another workspace.')
        return false
      end
      unless self.errors.any?
        begin
          workspace = Study.firecloud_client.get_workspace(self.firecloud_project, self.firecloud_workspace)
          study_owner = self.user.email
          # check project acls to see if user is project member
          project_acl = Study.firecloud_client.get_billing_project_members(self.firecloud_project)
          user_project_acl = project_acl.find {|acl| acl['email'] == study_owner}
          # if user has no project acls, then we set specific workspace-level acls
          if user_project_acl.nil?
            workspace_permission = 'WRITER'
            can_compute = true
            # if study project is in the compute blacklist, revoke compute permission
            if Rails.env == 'production' && FireCloudClient::COMPUTE_BLACKLIST.include?(self.firecloud_project)
              can_compute = false
              Rails.logger.info "#{Time.now}: Study: #{self.name} removing compute permissions"
              compute_acl = Study.firecloud_client.create_workspace_acl(self.user.email, workspace_permission, true, can_compute)
              Study.firecloud_client.update_workspace_acl(self.firecloud_project, self.firecloud_workspace, compute_acl)
            end
            acl = Study.firecloud_client.get_workspace_acl(self.firecloud_project, self.firecloud_workspace)
            # first check workspace authorization domain
            auth_domain = workspace['workspace']['authorizationDomain']
            unless auth_domain.empty?
              errors.add(:firecloud_workspace, ': The workspace you provided is restricted.  We currently do not allow use of restricted workspaces.  Please use another workspace.')
              return false
            end
            # check permissions
            if acl['acl'][study_owner].nil? || acl['acl'][study_owner]['accessLevel'] == 'READER'
              errors.add(:firecloud_workspace, ': You do not have write permission for the workspace you provided.  Please use another workspace.')
              return false
            end
            # check compute permissions
            if acl['acl'][study_owner]['canCompute'] != can_compute
              errors.add(:firecloud_workspace, ': There was an error setting the permissions on your workspace (compute permissions were not set correctly).  Please try again.')
              return false
            end
            Rails.logger.info "#{Time.now}: Study: #{self.name} FireCloud workspace acl check successful"
            # set bucket_id, it is nested lower since we had to get an existing workspace
          end

          bucket = workspace['workspace']['bucketName']
          self.bucket_id = bucket
          if self.bucket_id.nil?
            # delete workspace on validation fail
            errors.add(:firecloud_workspace, ' was not created properly (storage bucket was not set).  Please try again later.')
            return false
          end
          Rails.logger.info "#{Time.now}: Study: #{self.name} FireCloud bucket assignment successful"
          if self.study_shares.any?
            Rails.logger.info "#{Time.now}: Study: #{self.name} FireCloud workspace acl assignment for shares starting"
            self.study_shares.each do |share|
              begin
                acl = Study.firecloud_client.create_workspace_acl(share.email, StudyShare::FIRECLOUD_ACL_MAP[share.permission], true, false)
                Study.firecloud_client.update_workspace_acl(self.firecloud_project, self.firecloud_workspace, acl)
                Rails.logger.info "#{Time.now}: Study: #{self.name} FireCloud workspace acl assignment for shares #{share.email} successful"
              rescue RuntimeError => e
                errors.add(:study_shares, "Could not create a share for #{share.email} to workspace #{self.firecloud_workspace} due to: #{e.message}")
                return false
              end
            end
          end
        rescue => e
          # delete workspace on any fail as this amounts to a validation fail
          Rails.logger.info "#{Time.now}: Error assigning workspace: #{e.message}"
          errors.add(:firecloud_workspace, " assignment failed: #{e.message}; Please check the workspace in question and try again.")
          return false
        end
      end
    end
  end

  # sub-validation used on create
  def validate_name_and_url
    # check name and url_safe_name first and set validation error
    if self.name.blank? || self.name.nil?
      errors.add(:name, " cannot be blank - please provide a name for your study.")
    end
    if Study.where(name: self.name).any?
      errors.add(:name, ": #{self.name} has already been taken.  Please choose another name.")
    end
    if Study.where(url_safe_name: self.url_safe_name).any?
      errors.add(:url_safe_name, ": The name you provided (#{self.name}) tried to create a public URL (#{self.url_safe_name}) that is already assigned.  Please rename your study to a different value.")
    end
  end

  ###
  #
  # CUSTOM CALLBACKS
  #
  ###

  # remove data directory on delete
  def remove_data_dir
    if Dir.exists?(self.data_store_path)
      FileUtils.rm_rf(self.data_store_path)
    end
  end

  # remove firecloud workspace on delete
  def delete_firecloud_workspace
    begin
      Study.firecloud_client.delete_workspace(self.firecloud_project, self.firecloud_workspace)
    rescue RuntimeError => e
      # workspace was not found, most likely deleted already
      Rails.logger.error "#{Time.now}: #{e.message}"
    end
  end
end<|MERGE_RESOLUTION|>--- conflicted
+++ resolved
@@ -692,22 +692,7 @@
         # if file has no generation tag, then we know the upload failed
         if file.generation.blank?
           puts "#{file_location} was never uploaded to #{study.bucket_id} (no generation tag)"
-<<<<<<< HEAD
-          @missing_files << {filename: file_location, study: study.name, reason: 'Upload never completed (no generation tag)'}
-        else
-          begin
-            # check remote file for existence
-            remote_file = Study.firecloud_client.get_workspace_file(study.firecloud_project,study.firecloud_workspace, file_location)
-            if remote_file.nil?
-              puts "#{file_location} not found in #{study.bucket_id}"
-              @missing_files << {filename: file_location, study: study.name, reason: "File missing from bucket: #{study.bucket_id}"}
-            end
-          rescue => e
-            puts "#{Time.now}: error in performing sanity check on #{study.name}: #{e.message}"
-            @missing_files << {filename: file_location, study: study.name, reason: "Error retrieving remote file: #{e.message}"}
-=======
-          @missing_files << {filename: file_location, study: study.name, owner: study.user.email, reason: 'Upload never completed (no generation tag)'}
-        else
+       else
           begin
             # check remote file for existence
             remote_file = Study.firecloud_client.get_workspace_file(study.firecloud_project, study.firecloud_workspace, file_location)
@@ -718,7 +703,6 @@
           rescue => e
             puts "#{Time.now}: error in performing sanity check on #{study.name}: #{e.message}"
             @missing_files << {filename: file_location, study: study.name, owner: study.user.email, reason: "Error retrieving remote file: #{e.message}"}
->>>>>>> 80ba49aa
           end
         end
       end
@@ -731,16 +715,6 @@
           puts "Checking directory file: #{file_location}"
           begin
             # check remote file for existence
-<<<<<<< HEAD
-            remote_file = Study.firecloud_client.get_workspace_file(study.firecloud_project,study.firecloud_workspace, file_location)
-            if remote_file.nil?
-              puts "#{file_location} not found in #{study.bucket_id}"
-              @missing_files << {filename: file_location, study: study.name, reason: "File missing from bucket: #{study.bucket_id}"}
-            end
-          rescue => e
-            puts "#{Time.now}: error in performing sanity check on #{study.name}: #{e.message}"
-            @missing_files << {filename: file_location, study: study.name, reason: "Error retrieving remote file: #{e.message}"}
-=======
             remote_file = Study.firecloud_client.get_workspace_file(study.firecloud_project, study.firecloud_workspace, file_location)
             if remote_file.nil?
               puts "#{file_location} not found in #{study.bucket_id}"
@@ -749,22 +723,17 @@
           rescue => e
             puts "#{Time.now}: error in performing sanity check on #{study.name}: #{e.message}"
             @missing_files << {filename: file_location, study: study.name, owner: study.user.email, reason: "Error retrieving remote file: #{e.message}"}
->>>>>>> 80ba49aa
           end
         end
       end
     end
     puts "Sanity check complete!"
     puts "Missing files found: #{@missing_files.size}"
-<<<<<<< HEAD
-    @missing_files
-=======
     if @missing_files.any?
       SingleCellMailer.sanity_check(@missing_files).deliver_now
     else
       SingleCellMailer.admin_notification('Sanity check results: All files accounted for', nil, '<p>No missing files found!</p>').deliver_now
     end
->>>>>>> 80ba49aa
   end
 
   ###
