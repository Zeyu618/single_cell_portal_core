--- conflicted
+++ resolved
@@ -881,11 +881,7 @@
     rescue => e
       error_message = "Unexpected error: #{e.message}"
       filename = expression_file.name
-<<<<<<< HEAD
       expression_file.remove_local_copy
-=======
-      expression_file.remote_local_copy
->>>>>>> 0d936f2f
       expression_file.destroy
       Rails.logger.info Time.now.to_s + ': ' + error_message
       SingleCellMailer.notify_user_parse_fail(user.email, "Expression file: '#{filename}' parse has failed", error_message).deliver_now
@@ -1092,11 +1088,7 @@
       Gene.where(study_id: self.id, study_file_id: expression_file.id).delete_all
       DataArray.where(study_id: self.id, study_file_id: expression_file.id).delete_all
       filename = expression_file.name
-<<<<<<< HEAD
       expression_file.remove_local_copy
-=======
-      expression_file.remote_local_copy
->>>>>>> 0d936f2f
       expression_file.destroy
       error_message = "#{@last_line}: #{e.message}"
       Rails.logger.info Time.now.to_s + ': ' + error_message
@@ -1439,11 +1431,7 @@
       ClusterGroup.where(study_file_id: ordinations_file.id).delete_all
       DataArray.where(study_file_id: ordinations_file.id).delete_all
       filename = ordinations_file.upload_file_name
-<<<<<<< HEAD
       ordinations_file.remove_local_copy
-=======
-      ordinations_file.remote_local_copy
->>>>>>> 0d936f2f
       ordinations_file.destroy
       error_message = "#{@last_line} ERROR: #{e.message}"
       Rails.logger.info Time.now.to_s + ': ' + error_message
@@ -1498,11 +1486,7 @@
       error_message = "#{e.message}"
       Rails.logger.info Time.now.to_s + ': ' + error_message
       filename = coordinate_file.upload_file_name
-<<<<<<< HEAD
       coordinate_file.remove_local_copy
-=======
-      coordinate_file.remote_local_copy
->>>>>>> 0d936f2f
       coordinate_file.destroy
       SingleCellMailer.notify_user_parse_fail(user.email, "Coordinate Labels file: '#{filename}' parse has failed", error_message).deliver_now
       raise StandardError, error_message
@@ -1662,11 +1646,7 @@
       # error has occurred, so clean up records and remove file
       DataArray.where(study_file_id: coordinate_file.id).delete_all
       filename = coordinate_file.upload_file_name
-<<<<<<< HEAD
       coordinate_file.remove_local_copy
-=======
-      coordinate_file.remote_local_copy
->>>>>>> 0d936f2f
       coordinate_file.destroy
       error_message = "#{@last_line} ERROR: #{e.message}"
       Rails.logger.info Time.now.to_s + ': ' + error_message
@@ -1720,11 +1700,7 @@
       m_file.close
     rescue => e
       filename = metadata_file.upload_file_name
-<<<<<<< HEAD
       metadata_file.remove_local_copy
-=======
-      metadata_file.remote_local_copy
->>>>>>> 0d936f2f
       metadata_file.destroy
       error_message = "#{@last_line} ERROR: #{e.message}"
       Rails.logger.info Time.now.to_s + ': ' + error_message
@@ -1942,11 +1918,7 @@
       CellMetadatum.where(study_id: self.id).delete_all
       DataArray.where(study_file_id: metadata_file.id).delete_all
       filename = metadata_file.upload_file_name
-<<<<<<< HEAD
       metadata_file.remove_local_copy
-=======
-      metadata_file.remote_local_copy
->>>>>>> 0d936f2f
       metadata_file.destroy
       error_message = "#{@last_line} ERROR: #{e.message}"
       Rails.logger.info Time.now.to_s + ': ' + error_message
@@ -2000,11 +1972,7 @@
       file.close
     rescue => e
       filename = marker_file.upload_file_name
-<<<<<<< HEAD
       marker_file.remove_local_copy
-=======
-      marker_file.remote_local_copy
->>>>>>> 0d936f2f
       marker_file.destroy
       error_message = "#{@last_line} ERROR: #{e.message}"
       Rails.logger.info Time.now.to_s + ': ' + error_message
@@ -2121,11 +2089,7 @@
       # parse has failed, so clean up records and remove file
       PrecomputedScore.where(study_file_id: marker_file.id).delete_all
       filename = marker_file.upload_file_name
-<<<<<<< HEAD
       marker_file.remove_local_copy
-=======
-      marker_file.remote_local_copy
->>>>>>> 0d936f2f
       marker_file.destroy
       error_message = "#{@last_line} ERROR: #{e.message}"
       Rails.logger.info Time.now.to_s + ': ' + error_message
