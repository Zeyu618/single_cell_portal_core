--- conflicted
+++ resolved
@@ -14,67 +14,48 @@
   UNITS_VALUES = ['UMI-corrected raw counts', 'raw counts']
   validates :units, inclusion: {in: UNITS_VALUES}, allow_blank: true
 
-<<<<<<< HEAD
-  BIOSAMPLE_INPUT_TYPE_VALUES = [nil, 'Whole cell', 'Single nuclei', 'Bulk']
-=======
-  BIOSAMPLE_INPUT_TYPE_VALUES = ['whole cell', 'single nuclei', 'bulk']
->>>>>>> 43da873f
-  validates :biosample_input_type, inclusion: {in: BIOSAMPLE_INPUT_TYPE_VALUES}
+  BIOSAMPLE_INPUT_TYPE_VALUES = ['Whole cell', 'Single nuclei', 'Bulk']
+  validates :biosample_input_type, inclusion: {in: BIOSAMPLE_INPUT_TYPE_VALUES}, allow_blank: true
 
   MULTIMODALITY_VALUES = ['CITE-seq', 'Patch-seq']
   validates :multimodality, inclusion: {in: MULTIMODALITY_VALUES}, allow_blank: true
 
-<<<<<<< HEAD
-  LIBRARY_CONSTRUCTION_VALUES = [nil,
-=======
-  LIBRARY_PREPARATION_VALUES = ['Smart-seq2/Fluidigm C1',
-                                 'MARS-seq',
-                                 'Seq-Well v1',
-                                 'Seq-Well S^3',
-                                 'inDrop',
-                                 'sci-RNA-seq',
->>>>>>> 43da873f
-                                 '10x 3\' v1',
-                                 '10x 3\' v2',
-                                 '10x 3\' v3',
-                                 '10x 5\' v2',
-                                 '10x 5\' v3',
-                                 'CEL-seq2',
-                                 'Drop-seq',
-<<<<<<< HEAD
-                                 'inDrop',
-                                 'MARS-seq',
-                                 'sci-RNA-seq',
-                                 'Seq-Well S^3',
-                                 'Seq-Well v1',
-                                 'Smart-like',
-                                 'Smart-seq2/Fluidigm C1',
-                                 'Smart-seq2/plate-based',
-                                 # non-scRNAseq Assays
-                                 # single cell ATAC-seq assays
-                                 'dsc-ATAC-seq',
-                                 'dsci-ATAC-seq',
-                                 'scATAC-seq/10x',
-                                 'scATAC-seq/Fluidigm',
-                                 'sci-ATAC-seq',
-                                 'scTHS-seq',
-                                 'snATAC-seq',
-                                 # spatial transcriptomics assays
-                                 '10x Visium',
-                                 'MERFISH',
-                                 'osmFISH',
-                                 'SeqFISH+',
-                                 'Slide-seq',
-                                 'smFISH',
-                                 # single cell ChIP-seq assays
-                                 'Drop-ChIP']
-  validates :library_construction_protocol, inclusion: {in: LIBRARY_CONSTRUCTION_VALUES}
-=======
-                                 'SCRB-seq',
-                                 'ATAC-seq',
-                                 'ChIP-seq',
-                                 'methylomics']
-  validates :library_preparation_protocol, inclusion: {in: LIBRARY_PREPARATION_VALUES}
+
+  LIBRARY_PREPARATION_VALUES = ['10x 3\' v1',
+                                '10x 3\' v2',
+                                '10x 3\' v3',
+                                '10x 5\' v2',
+                                '10x 5\' v3',
+                                'CEL-seq2',
+                                'Drop-seq',
+                                'inDrop',
+                                'MARS-seq',
+                                'sci-RNA-seq',
+                                'Seq-Well S^3',
+                                'Seq-Well v1',
+                                'Smart-like',
+                                'Smart-seq2/Fluidigm C1',
+                                'Smart-seq2/plate-based',
+                                # non-scRNAseq Assays
+                                # single cell ATAC-seq assays
+                                'dsc-ATAC-seq',
+                                'dsci-ATAC-seq',
+                                'scATAC-seq/10x',
+                                'scATAC-seq/Fluidigm',
+                                'sci-ATAC-seq',
+                                'scTHS-seq',
+                                'snATAC-seq',
+                                # spatial transcriptomics assays
+                                '10x Visium',
+                                'MERFISH',
+                                'osmFISH',
+                                'SeqFISH+',
+                                'Slide-seq',
+                                'smFISH',
+                                # single cell ChIP-seq assays
+                                'Drop-ChIP']
+  validates :library_construction_protocol, inclusion: {in: LIBRARY_CONSTRUCTION_VALUES}, allow_blank: true
+
   validate :unset_units_unless_raw_counts
   validate :enforce_units_on_raw_counts
 
@@ -94,5 +75,5 @@
       errors.add(:units, ' must have a value for raw counts matrices')
     end
   end
->>>>>>> 43da873f
+
 end