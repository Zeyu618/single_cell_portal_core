--- conflicted
+++ resolved
@@ -77,17 +77,12 @@
     SwaggerUiEngine::SwaggerDocsController.send(:layout, 'swagger_ui_engine/layouts/swagger')
   end
 
-<<<<<<< HEAD
-  if ENV['NOT_DOCKERIZED']
-    config.force_ssl = true
-=======
 
   if ENV['NOT_DOCKERIZED']
     config.force_ssl = true
     config.ssl_options = {
       hsts: false # tell the browser NOT to cache this site a a mandatory https, for easier switching
     }
->>>>>>> 34457281
   end
 
 end