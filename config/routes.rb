Rails.application.routes.draw do
  # bare domain redirect to homepage
  get '/', to:redirect('/single_cell', status: 302)

  # For details on the DSL available within this file, see http://guides.rubyonrails.org/routing.html
  scope 'single_cell' do
    # API Routes
    namespace :api do
      mount SwaggerUiEngine::Engine, at: '/'
      namespace :v1 do
        resources :api_docs, only: :index
        namespace :schemas do
          get 'studies'
          get 'study_files'
          get 'study_file_bundles'
          get 'study_shares'
          get 'directory_listings'
        end
        # convention metadata schemas endpoints
        scope :metadata_schemas do
          get '/', to: 'metadata_schemas#index', as: :metadata_schemas
          get ':project_name/:version/:schema_format', to: 'metadata_schemas#load_schema', as: :metadata_schemas_load_convention_schema,
              constraints: {version: /.*/}
        end
        resources :taxons, only: [:index, :show]
        resources :studies, only: [:index, :show, :create, :update, :destroy] do
          post 'study_files/bundle', to: 'study_files#bundle', as: :study_files_bundle_files
          resources :study_files, only: [:index, :show, :create, :update, :destroy] do
            member do
              post 'parse', to: 'study_files#parse'
            end
          end
          resources :study_file_bundles, only: [:index, :show, :create, :destroy]
          resources :study_shares, only: [:index, :show, :create, :update, :destroy]
          resources :directory_listings, only: [:index, :show, :create, :update, :destroy]
          resources :external_resources, only: [:index, :show, :create, :update, :destroy]
          member do
            post 'sync', to: 'studies#sync_study'
          end
<<<<<<< HEAD
=======
          get 'explore', to: 'visualization/explore#show'
          resources :expression, controller: 'visualization/expression', only: [:show], param: :data_type
          resources :clusters, controller: 'visualization/clusters',
                               only: [:show, :index],
                               param: :cluster_name,
                               constraints: { cluster_name: /[^\/]+/ } # needed to allow '.' in cluster names
>>>>>>> 7e3feb00
        end
        resource :current_user, only: [:update], controller: 'current_user'

        get 'status', to: 'status#index'
        scope :site do
          get 'studies', to: 'site#studies', as: :site_studies
          get 'studies/:accession', to: 'site#view_study', as: :site_study_view
          get 'studies/:accession/download', to: 'site#download_data', as: :site_study_download_data
          get 'studies/:accession/stream', to: 'site#stream_data', as: :site_study_stream_data
          # expression data routes
          get 'studies/:accession/expression_data/violin', to: 'expression_data#violin', as: :site_study_expression_violin
          get 'studies/:accession/expression_data/heatmap', to: 'expression_data#heatmap', as: :site_study_expression_heatmap
          get 'studies/:accession/annotations/:data_type', to: 'expression_data#annotations', as: :site_study_get_annotations
          # analysis routes
          get 'analyses', to: 'site#analyses', as: :site_analyses
          get 'analyses/:namespace/:name/:snapshot', to: 'site#get_analysis', as: :site_get_analysis
          get 'studies/:accession/analyses/:namespace/:name/:snapshot', to: 'site#get_study_analysis_config', as: :site_get_study_analysis_config
          post 'studies/:accession/analyses/:namespace/:name/:snapshot', to: 'site#submit_study_analysis', as: :site_submit_study_analysis
          get 'studies/:accession/submissions', to: 'site#get_study_submissions', as: :site_get_study_submissions
          get 'studies/:accession/submissions/:submission_id', to: 'site#get_study_submission', as: :site_get_study_submission
          get 'studies/:accession/submissions/:submission_id/sync', to: 'site#sync_submission_outputs', as: :site_sync_submission_outputs
          delete 'studies/:accession/submissions/:submission_id', to: 'site#get_study_submission', as: :site_abort_study_submission
          delete 'studies/:accession/submissions/:submission_id/remove', to: 'site#get_study_submission_dir', as: :site_delete_study_submission_dir
        end
        scope :search do
          get 'facets', to: 'search#facets', as: :search_facets
          get 'facet_filters', to: 'search#facet_filters', as: :search_facet_filters
          post 'auth_code', to: 'search#create_auth_code', as: :create_auth_code
          get 'bulk_download', to: 'search#bulk_download', as: :search_bulk_download
          get 'bulk_download_size', to: 'search#bulk_download_size', as: :search_bulk_download_size
          get '/', to: 'search#index', as: :search
        end
      end
    end

    # portal admin actions
    post 'admin/reset_user_download_quotas', to: 'admin_configurations#reset_user_download_quotas',
         as: :reset_user_download_quotas
    post 'admin/restart_locked_jobs', to: 'admin_configurations#restart_locked_jobs', as: :restart_locked_jobs
    post 'admin/firecloud_access', to: 'admin_configurations#manage_firecloud_access', as: :manage_firecloud_access
    post 'admin/refresh_api_connections', to: 'admin_configurations#refresh_api_connections', as: :refresh_api_connections
    get 'admin/service_account', to: 'admin_configurations#get_service_account_profile', as: :get_service_account_profile
    post 'admin/service_account', to: 'admin_configurations#update_service_account_profile', as: :update_service_account_profile
    get 'admin/users/:id/edit', to: 'admin_configurations#edit_user', as: :edit_user
    match 'admin/users/:id', to: 'admin_configurations#update_user', via: [:post, :patch], as: :update_user
    get 'admin/email_users/compose', to: 'admin_configurations#compose_users_email', as: :compose_users_email
    post 'admin/email_users/compose', to: 'admin_configurations#deliver_users_email', as: :deliver_users_email
    get 'admin/firecloud_api_status', to: 'admin_configurations#firecloud_api_status', as: :firecloud_api_status
    get 'admin/create_portal_user_group', to: 'admin_configurations#create_portal_user_group', as: :create_portal_user_group
    get 'admin/sync_portal_user_group', to: 'admin_configurations#sync_portal_user_group', as: :sync_portal_user_group
    get 'admin/deployment' , to: 'admin_configurations#view_deployment', as: :view_deployment
    post 'admin/deployment', to: 'admin_configurations#create_deployment_notification', as: :create_deployment_notification
    delete 'admin/deployment', to: 'admin_configurations#delete_deployment_notification', as: :delete_deployment_notification
    resources :admin_configurations, path: 'admin'
    resources :preset_searches

    resources :taxons, path: 'species'
    get 'species/:id/download_genome_annotation', to: 'taxons#download_genome_annotation', as: :download_genome_annotation
    post 'species/upload/from_file', to: 'taxons#upload_species_list', as: :upload_species_list

    # branding groups
    resources :branding_groups

    # analysis configurations
    get 'analysis_configurations/load_associated_model', to: 'analysis_configurations#load_associated_model',
        as: :load_associated_model
    get 'analysis_configurations/load_associated_model_filter_types', to: 'analysis_configurations#load_associated_model_filter_types',
        as: :load_associated_model_filter_types
    get 'analysis_configurations/load_associated_model_filter_values', to: 'analysis_configurations#load_associated_model_filter_values',
        as: :load_associated_model_filter_values
    resources :analysis_configurations, except: [:edit] do
      member do
        put 'reset_analysis_parameters', to: 'analysis_configurations#reset_analysis_parameters', as: :reset_analysis_parameters
        match 'analysis_parameters/:analysis_parameter_id', via: [:post, :put, :patch],
              to: 'analysis_configurations#update_analysis_parameter', as: :update_analysis_parameter
        delete 'analysis_parameters/:analysis_parameter_id', to: 'analysis_configurations#destroy_analysis_parameter',
               as: :destroy_analysis_parameter
        get 'submission_preview', to: 'analysis_configurations#submission_preview', as: :submission_preview
        post 'submission_preview', to: 'analysis_configurations#load_study_for_submission_preview', as: :load_study_for_submission_preview
      end
    end

    # study reporter actions
    get 'reports', to: 'reports#index', as: :reports
    get 'reports/report_request', to: 'reports#report_request', as: :report_request
    post 'reports/report_request', to: 'reports#submit_report_request', as: :submit_report_request
    get 'reports/export_submission_report', to: 'reports#export_submission_report', as: :export_submission_report

    # firecloud billing project actions
    get 'billing_projects', to: 'billing_projects#index', as: :billing_projects
    post 'billing_projects/create', to: 'billing_projects#create', as: :create_billing_project
    get 'billing_projects/:project_name', to: 'billing_projects#show_users', as: :show_billing_project_users
    get 'billing_projects/:project_name/new_user', to: 'billing_projects#new_user', as: :new_billing_project_user
    post 'billing_projects/:project_name/add_user', to: 'billing_projects#create_user', as: :create_billing_project_user
    delete 'billing_projects/:project_name/:role/:email', to: 'billing_projects#delete_user',
           as: :delete_billing_project_user, constraints: {email: /.*/}
    get 'billing_projects/:project_name/storage_estimate', to: 'billing_projects#storage_estimate',
        as: :billing_project_storage_estimate
    get 'billing_projects/:project_name/workspaces', to: 'billing_projects#workspaces', as: :billing_project_workspaces
    get 'billing_projects/:project_name/workspaces/:study_name', to: 'billing_projects#edit_workspace_computes',
        as: :edit_workspace_computes
    post 'billing_projects/:project_name/workspaces/:study_name', to: 'billing_projects#update_workspace_computes',
         as: :update_workspace_computes

    # study admin actions
    # mount Ckeditor::Engine => 'ckeditor'
    devise_for :users, :controllers => { :omniauth_callbacks => 'users/omniauth_callbacks' }
    resources :studies do
      member do
        get 'upload', to: 'studies#initialize_study', as: :initialize
        get 'sync', to: 'studies#sync_study', as: :sync
        get 'sync/:submission_id', to: 'studies#sync_submission_outputs', as: :sync_submission_outputs
        patch 'upload', to: 'studies#do_upload'
        get 'resume_upload', to: 'studies#resume_upload'
        patch 'update_status', to: 'studies#update_status'
        get 'retrieve_wizard_upload', to: 'studies#retrieve_wizard_upload', as: :retrieve_wizard_upload
        get 'study_files/new', to: 'studies#new_study_file', as: :new_study_file
        match 'study_files', to: 'studies#update_study_file', via: [:post, :patch], as: :update_study_file
        match 'update_synced_file', to: 'studies#update_study_file_from_sync', via: [:post, :patch],
              as: :update_study_file_from_sync
        match 'sync_study_file', to: 'studies#sync_study_file', via: [:post, :patch], as: :sync_study_file
        match 'sync_orphaned_study_file', to: 'studies#sync_orphaned_study_file', via: [:post, :patch],
              as: :sync_orphaned_study_file
        match 'sync_directory_listing', to: 'studies#sync_directory_listing', via: [:post, :patch],
              as: :sync_directory_listing
        post 'send_to_firecloud', to: 'studies#send_to_firecloud', as: :send_to_firecloud
        delete 'study_files/:study_file_id', to: 'studies#delete_study_file', as: :delete_study_file
        delete 'study_files/unsync/:study_file_id', to: 'studies#unsync_study_file', as: :unsync_study_file
        delete 'directory_listings/:directory_listing_id', to: 'studies#delete_directory_listing',
               as: :delete_directory_listing
        post 'parse', to: 'studies#parse', as: :parse_study_file
        post 'initialize_bundled_file', to: 'studies#initialize_bundled_file', as: 'initialize_bundled_file'
        get 'load_annotation_options', to: 'studies#load_annotation_options', as: :load_annotation_options
        post 'update_default_options', to: 'studies#update_default_options', as: :update_default_options
      end
    end

    # user annotation actions
    resources :user_annotations, only: [:index, :edit, :update, :destroy]
    get 'download_user_annotation/:id', to: 'user_annotations#download_user_annotation', as: :download_user_annotation
    get 'publish_to_study/:id', to: 'user_annotations#publish_to_study', as: :publish_to_study

    # public/private file download links (redirect to signed_urls from Google)
    get 'data/public/:accession/:study_name', to: 'site#download_file', as: :download_file
    get 'data/private/:accession/:study_name', to: 'studies#download_private_file', as: :download_private_file

    post 'totat', to: 'site#create_totat', as: :create_totat
    get 'bulk_data/:accession/:study_name/:download_object/:totat', to: 'site#download_bulk_files', as: :download_bulk_files,
        constraints: {filename: /.*/}

    # user account actions
    get 'profile/:id', to: 'profiles#show', as: :view_profile
    match 'profile/:id', to: 'profiles#update', via: [:post, :patch], as: :update_profile
    match 'profile/:id/subscriptions/share/:study_share_id', to: 'profiles#update_share_subscription', via: [:post, :patch],
          as: :update_share_subscription
    match 'profile/:id/subscriptions/study/:study_id', to: 'profiles#update_study_subscription', via: [:post, :patch],
          as: :update_study_subscription
    post 'profile/:id/firecloud_profile', to: 'profiles#update_firecloud_profile', as: :update_user_firecloud_profile
    get 'profile/:id/accept_tos', to: 'profiles#accept_tos', as: :accept_tos
    post 'profile/:id/accept_tos', to: 'profiles#record_tos_action', as: :record_tos_action

    # data viewing actions
    get 'study/:identifier', to: 'site#legacy_study', as: :legacy_study
    get 'study/:accession/:study_name', to: 'site#study', as: :view_study
    get 'study/:accession/:study_name/edit_study_description', to: 'site#edit_study_description', as: :edit_study_description
    match 'study/:accession/:study_name/update_settings', to: 'site#update_study_settings', via: [:post, :patch], as: :update_study_settings
    get 'study/:accession/:study_name/get_new_annotations', to: 'site#get_new_annotations', as: :get_new_annotations
    post 'study/:accession/:study_name/search', to: 'site#search_genes', as: :search_genes
    get 'study/:accession/:study_name/gene_expression/:gene/', to: 'site#view_gene_expression', as: :view_gene_expression,
        constraints: {gene: /.*/}
    get 'study/:accession/:study_name/render_gene_expression_plots/:gene/', to: 'site#render_gene_expression_plots',
        as: :render_gene_expression_plots, constraints: {gene: /.*/}
    get 'study/:accession/:study_name/render_global_gene_expression_plots/:gene/', to: 'site#render_global_gene_expression_plots',
        as: :render_global_gene_expression_plots, constraints: {gene: /.*/}
    get 'study/:accession/:study_name/gene_expression', to: 'site#view_gene_expression_heatmap', as: :view_gene_expression_heatmap
    get 'study/:accession/:study_name/gene_set_expression', to: 'site#view_gene_set_expression', as: :view_gene_set_expression
    get 'study/:accession/:study_name/render_gene_set_expression_plots', to: 'site#render_gene_set_expression_plots',
        as: :render_gene_set_expression_plots
    get 'study/:accession/:study_name/expression_query', to: 'site#expression_query', as: :expression_query
    get 'study/:accession/:study_name/annotation_query', to: 'site#annotation_query', as: :annotation_query
    get 'study/:accession/:study_name/annotation_values', to: 'site#annotation_values', as: :annotation_values
    post 'study/:accession/:study_name/precomputed_gene_expression', to: 'site#search_precomputed_results', as: :search_precomputed_results
    get 'study/:accession/:study_name/precomputed_gene_expression', to: 'site#view_precomputed_gene_expression_heatmap',
        as: :view_precomputed_gene_expression_heatmap
    get 'study/:accession/:study_name/precomputed_results', to: 'site#precomputed_results', as: :precomputed_results

    # user annotation actions
    post 'study/:accession/:study_name/create_user_annotations', to: 'site#create_user_annotations', as: :create_user_annotations
    get 'study/:accession/:study_name/show_user_annotations_form', to: 'site#show_user_annotations_form', as: :show_user_annotations_form

    # workflow actions
    get 'study/:accession/:study_name/get_fastq_files', to: 'site#get_fastq_files', as: :get_fastq_files
    get 'study/:accession/:study_name/workspace_samples', to: 'site#get_workspace_samples', as: :get_workspace_samples
    get 'study/:accession/:study_name/submissions', to: 'site#get_workspace_submissions', as: :get_workspace_submissions
    post 'study/:accession/:study_name/submissions', to: 'site#create_workspace_submission', as: :create_workspace_submission
    get 'study/:accession/:study_name/submissions/:submission_id', to: 'site#get_submission_workflow', as: :get_submission_workflow
    get 'study/:accession/:study_name/submissions/:submission_id/metadata', to: 'site#get_submission_metadata',
        as: :get_submission_metadata
    get 'study/:accession/:study_name/submissions/:submission_id/metadata_export', to: 'site#export_submission_metadata',
        as: :export_submission_metadata
    delete 'study/:accession/:study_name/submissions/:submission_id', to: 'site#abort_submission_workflow',
           as: :abort_submission_workflow
    delete 'study/:accession/:study_name/submissions/:submission_id/outputs', to: 'site#delete_submission_files',
           as: :delete_submission_files
    get 'study/:accession/:study_name/submissions/:submission_id/outputs', to: 'site#get_submission_outputs', as: :get_submission_outputs
    get 'study/:accession/:study_name/submissions/:submission_id/errors', to: 'site#get_submission_errors', as: :get_submission_errors
    post 'study/:accession/:study_name/workspace_samples', to: 'site#update_workspace_samples', as: :update_workspace_samples
    post 'study/:accession/:study_name/delete_workspace_samples', to: 'site#delete_workspace_samples', as: :delete_workspace_samples
    get 'view_workflow_wdl', to: 'site#view_workflow_wdl', as: :view_workflow_wdl
    get 'workflow_options', to: 'site#get_workflow_options', as: :get_workflow_options
    get 'analysis_configuration', to: 'site#get_analysis_configuration', as: :get_analysis_configuration
    get 'genome_assemblies', to: 'site#get_taxon_assemblies', as: :get_taxon_assemblies
    get 'taxon', to: 'site#get_taxon', as: :get_taxon

    # download agreement actions
    post 'study/:accession/:study_name/download_acceptance', to: 'site#record_download_acceptance', as: :record_download_acceptance

    # base actions
    get 'search', to: 'site#search', as: :search
    post 'get_viewable_studies', to: 'site#get_viewable_studies', as: :get_viewable_studies
    post 'search_all_genes', to: 'site#search_all_genes', as: :search_all_genes
    get 'log_action', to: 'site#log_action', as: :log_action
    get 'privacy_policy', to: 'site#privacy_policy', as: :privacy_policy
    get 'terms_of_service', to: 'site#terms_of_service', as: :terms_of_service

    get 'covid19', to: 'site#covid19'

    get '/', to: 'site#index', as: :site
    post '/', to: 'site#index'

    # let react routing handle app and all subpaths under 'app'
    get 'app', to: 'site#index'
    get 'app/*path', to: 'site#index'

    root to: 'site#index'
  end
end<|MERGE_RESOLUTION|>--- conflicted
+++ resolved
@@ -37,15 +37,13 @@
           member do
             post 'sync', to: 'studies#sync_study'
           end
-<<<<<<< HEAD
-=======
+
           get 'explore', to: 'visualization/explore#show'
           resources :expression, controller: 'visualization/expression', only: [:show], param: :data_type
           resources :clusters, controller: 'visualization/clusters',
                                only: [:show, :index],
                                param: :cluster_name,
                                constraints: { cluster_name: /[^\/]+/ } # needed to allow '.' in cluster names
->>>>>>> 7e3feb00
         end
         resource :current_user, only: [:update], controller: 'current_user'
 
