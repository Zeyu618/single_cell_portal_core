--- conflicted
+++ resolved
@@ -75,13 +75,9 @@
     post 'study/:study_name/precomputed_gene_expression', to: 'site#search_precomputed_results', as: :search_precomputed_results
     get 'study/:study_name/precomputed_gene_expression', to: 'site#view_precomputed_gene_expression_heatmap', as: :view_precomputed_gene_expression_heatmap
     get 'study/:study_name/precomputed_results', to: 'site#precomputed_results', as: :precomputed_results
-<<<<<<< HEAD
-		get 'search', to: 'site#search', as: :search
-    get 'log_action', to: 'site#log_action', as: :log_action
-=======
 		post 'study/:study_name/create_user_annotations', to: 'site#create_user_annotations', as: :create_user_annotations
     get 'search', to: 'site#search', as: :search
->>>>>>> 64d31925
+    get 'log_action', to: 'site#log_action', as: :log_action
     get '/', to: 'site#index', as: :site
     root to: 'site#index'
   end
