--- conflicted
+++ resolved
@@ -8,15 +8,10 @@
 
   # Classes allowed to dump handlers from using YAML.safe_load
   # This covers all recursive data structures inside IngestJob and UploadCleanupJob
-<<<<<<< HEAD
-  SAFE_CLASS_LOADERS = [IngestJob, UploadCleanupJob, Symbol, BSON::ObjectId, 
-    BSON::Document, Time, Delayed::PerformableMethod, ActiveSupport::TimeWithZone, 
-    DifferentialExpressionParameters, ActiveModel::Errors].freeze
-=======
-  SAFE_CLASS_LOADERS = [IngestJob, UploadCleanupJob, Symbol, BSON::ObjectId,
-                        BSON::Document, Time, Delayed::PerformableMethod, ActiveSupport::TimeWithZone,
-                        DifferentialExpressionParameters, ActiveModel::Errors, SearchFacet].freeze
->>>>>>> f817b85b
+
+  SAFE_CLASS_LOADERS = [IngestJob, UploadCleanupJob, Symbol, BSON::ObjectId, BSON::Document, Time, 
+                        Delayed::PerformableMethod, ActiveSupport::TimeWithZone, DifferentialExpressionParameters, 
+                        ActiveModel::Errors, SearchFacet, ActiveSupport::TimeZone].freeze
 
   # find a Delayed::Job instance of a particular class, and refine by an associated object
   #
