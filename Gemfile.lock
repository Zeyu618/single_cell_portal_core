--- conflicted
+++ resolved
@@ -554,8 +554,4 @@
    ruby 2.6.6p146
 
 BUNDLED WITH
-<<<<<<< HEAD
-   2.2.7
-=======
-   2.2.4
->>>>>>> 15a701d0
+   2.2.4