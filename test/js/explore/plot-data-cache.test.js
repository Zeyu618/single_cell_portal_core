--- conflicted
+++ resolved
@@ -103,78 +103,6 @@
       subsample: ''
     }
     expect(apiFetch).toHaveBeenLastCalledWith(expectedApiParams)
-<<<<<<< HEAD
-    return result.then(response => {
-      expect(response).toEqual([FETCH_CLUSTER_RESPONSE, 230])
-
-      // second, check that it only fetches the needed fields when changing annotation
-      apiFetch.mockImplementation(() => Promise.resolve([_cloneDeep(ANNOTATION_ONLY_RESPONSE), 230]))
-      const newAnnotFetch = cache.fetchCluster({
-        studyAccession: 'SCP1',
-        cluster: '_default',
-        annotation: {
-          name: 'species',
-          scope: 'study'
-        }
-      })
-      const expectedNewAnnotParams = {
-        annotation: { name: 'species', scope: 'study' },
-        cluster: '_default',
-        consensus: undefined,
-        fields: ['annotation'],
-        genes: [],
-        isAnnotatedScatter: null,
-        isCorrelatedScatter: null,
-        studyAccession: 'SCP1',
-        subsample: undefined
-      }
-      expect(apiFetch).toHaveBeenLastCalledWith(expectedNewAnnotParams)
-      return newAnnotFetch
-    }).then(response => {
-      // confirm the fields got merged
-      const scatterData = response[0].data
-      expect(scatterData.x).toEqual(FETCH_CLUSTER_RESPONSE.data.x)
-      expect(scatterData.y).toEqual(FETCH_CLUSTER_RESPONSE.data.y)
-      expect(scatterData.cells).toEqual(FETCH_CLUSTER_RESPONSE.data.cells)
-      expect(scatterData.annotations).toEqual(ANNOTATION_ONLY_RESPONSE.data.annotations)
-      expect(response[0].annotParams.name).toEqual('species')
-
-
-      // third, check that the cache works if a gene is then searched
-      apiFetch.mockImplementation(() => Promise.resolve([_cloneDeep(EXPRESSION_ONLY_RESPONSE), 230]))
-      const newGeneFetch = cache.fetchCluster({
-        studyAccession: 'SCP1',
-        cluster: '_default',
-        annotation: {
-          name: 'species',
-          scope: 'study'
-        },
-        genes: ['Apoe']
-      })
-      const expectedNewGeneParams = {
-        annotation: { name: 'species', scope: 'study' },
-        cluster: '_default',
-        consensus: undefined,
-        fields: ['expression'],
-        genes: ['Apoe'],
-        isAnnotatedScatter: null,
-        isCorrelatedScatter: null,
-        studyAccession: 'SCP1',
-        subsample: undefined
-      }
-      expect(apiFetch).toHaveBeenLastCalledWith(expectedNewGeneParams)
-      return newGeneFetch
-    }).then(response => {
-      // confirm the fields got merged
-      const scatterData = response[0].data
-      expect(scatterData.x).toEqual(FETCH_CLUSTER_RESPONSE.data.x)
-      expect(scatterData.y).toEqual(FETCH_CLUSTER_RESPONSE.data.y)
-      expect(scatterData.cells).toEqual(FETCH_CLUSTER_RESPONSE.data.cells)
-      expect(scatterData.annotations).toEqual(ANNOTATION_ONLY_RESPONSE.data.annotations)
-      expect(scatterData.expression).toEqual(EXPRESSION_ONLY_RESPONSE.data.expression)
-      expect(response[0].annotParams.name).toEqual('species')
-      return response
-=======
     expect(response).toEqual([FETCH_CLUSTER_RESPONSE, 230])
 
     // second, check that it only fetches the needed fields when changing annotation
@@ -222,7 +150,6 @@
       },
       genes: ['Apoe'],
       subsample: 'all'
->>>>>>> 6def54c5
     })
     const expectedNewGeneParams = {
       annotation: { name: 'species', scope: 'study' },
@@ -308,18 +235,11 @@
 
     // do a request for the full gene plot, don't await since we want to send the cluster request before this finishes
     const expressionFetchResult = cache.fetchCluster({
-<<<<<<< HEAD
-      'studyAccession': 'SCP1',
-      'cluster': '_default',
-      'genes': ['Apoe'],
-      'annotation': {}
-=======
-      studyAccession: 'SCP1',
-      cluster: '_default',
-      genes: ['Apoe'],
-      annotation: {},
-      subsample: 'all'
->>>>>>> 6def54c5
+      studyAccession: 'SCP1',
+      cluster: '_default',
+      genes: ['Apoe'],
+      annotation: {},
+      subsample: 'all'
     })
     const expectedApiParams = {
       annotation: {},
@@ -343,75 +263,6 @@
     // make sure no new request is sent to the server
     expect(apiFetch).toHaveBeenCalledTimes(1)
 
-<<<<<<< HEAD
-    return expressionFetchResult.then(expressionResponse => {
-      expect(expressionResponse).toEqual([CLUSTER_AND_EXPRESSION_RESPONSE, 230])
-
-      return clusterFetchResult
-    }).then(clusterResponse => {
-      const expectedResponse = { ...FETCH_CLUSTER_RESPONSE, allDataFromCache: true }
-      expect(clusterResponse[0].data).toEqual(FETCH_CLUSTER_RESPONSE.data)
-      expect(clusterResponse[0].annotParams).toEqual(FETCH_CLUSTER_RESPONSE.annotParams)
-
-      // now simulate a user changing annotation
-      const mockApiResponse = _cloneDeep(ANNOTATION_ONLY_RESPONSE)
-      mockApiResponse.genes = ['Apoe']
-      apiFetch.mockImplementation(() => Promise.resolve([mockApiResponse, 230]))
-      const expressionFetchResult2 = cache.fetchCluster({
-        studyAccession: 'SCP1',
-        cluster: 'cluster.tsv',
-        genes: ['Apoe'],
-        subsample: 'all',
-        consensus: null,
-        annotation: {
-          name: 'species',
-          scope: 'study'
-        }
-      })
-      const expectedApiParams = {
-        annotation: {
-          name: 'species',
-          scope: 'study'
-        },
-        cluster: 'cluster.tsv',
-        consensus: null,
-        fields: ['annotation'],
-        genes: ['Apoe'],
-        isAnnotatedScatter: null,
-        isCorrelatedScatter: null,
-        studyAccession: 'SCP1',
-        subsample: 'all'
-      }
-      expect(apiFetch).toHaveBeenLastCalledWith(expectedApiParams)
-
-      const clusterFetchResult2 = cache.fetchCluster({
-        'studyAccession': 'SCP1',
-        'cluster': 'cluster.tsv',
-        'consensus': null,
-        'annotation': {
-          name: 'species',
-          scope: 'study'
-        },
-        'subsample': 'all'
-      })
-      // changing annotation should only result in a single call, even with two plots displayed,
-      // so the total number of calls should be 2
-      expect(apiFetch).toHaveBeenCalledTimes(2)
-
-      return expressionFetchResult2.then(response => {
-        const expectedAnnotResponse = _cloneDeep(CLUSTER_AND_EXPRESSION_RESPONSE)
-        expectedAnnotResponse.annotParams = ANNOTATION_ONLY_RESPONSE.annotParams
-        expectedAnnotResponse.data.annotations = ANNOTATION_ONLY_RESPONSE.data.annotations
-        expect(response).toEqual([expectedAnnotResponse, 230])
-        return clusterFetchResult2
-      }).then(response => {
-        const scatterData = response[0].data
-        expect(scatterData.x).toEqual(FETCH_CLUSTER_RESPONSE.data.x)
-        expect(scatterData.y).toEqual(FETCH_CLUSTER_RESPONSE.data.y)
-        expect(scatterData.cells).toEqual(FETCH_CLUSTER_RESPONSE.data.cells)
-        expect(scatterData.annotations).toEqual(ANNOTATION_ONLY_RESPONSE.data.annotations)
-      })
-=======
     const expressionResponse = await expressionFetchResult
     expect(expressionResponse).toEqual([CLUSTER_AND_EXPRESSION_RESPONSE, 230])
     const clusterResponse = await clusterFetchResult
@@ -433,7 +284,6 @@
         name: 'species',
         scope: 'study'
       }
->>>>>>> 6def54c5
     })
     const expectedApiParams2 = {
       annotation: {
