--- conflicted
+++ resolved
@@ -118,11 +118,7 @@
     })
     const { errors } = await validateFileContent(file, 'Expression Matrix')
     expect(errors).toHaveLength(1)
-<<<<<<< HEAD
-    expect(errors[0][1]).toEqual('content:invalid-type:not-numeric')
-=======
     expect(errors[0][1]).toEqual('content:type:not-numeric')
->>>>>>> e0d847cf
   })
 
   it('catches row with wrong number of columns in expression matrix file', async () => {
