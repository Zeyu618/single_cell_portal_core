--- conflicted
+++ resolved
@@ -6,11 +6,7 @@
 import { fireFileSelectionEvent } from '../lib/file-mock-utils'
 import * as ScpApi from 'lib/scp-api'
 import {
-<<<<<<< HEAD
   RAW_COUNTS_FILE, PROCESSED_MATRIX_FILE, METADATA_FILE,
-=======
-  EMPTY_STUDY, RAW_COUNTS_FILE, PROCESSED_MATRIX_FILE, METADATA_FILE,
->>>>>>> 4e10f179
   CLUSTER_FILE, COORDINATE_LABEL_FILE, FASTQ_FILE
 } from './file-info-responses'
 import { renderWizardWithStudy, getSelectByLabelText, saveButton } from './upload-wizard-test-utils'
@@ -21,13 +17,8 @@
 describe('creation of study files', () => {
   beforeAll(() => {
     jest.restoreAllMocks()
-<<<<<<< HEAD
     // This test is long--running all steps in series, so allow extra time
     jest.setTimeout(10000)
-=======
-    // This test is long, so allow extra time
-    jest.setTimeout(30000)
->>>>>>> 4e10f179
   })
 
   afterEach(() => {
@@ -35,17 +26,6 @@
     jest.restoreAllMocks()
     jest.setTimeout(5000)
   })
-<<<<<<< HEAD
-=======
-
-  it('allows upload of all common file types in sequence', async () => {
-    const studyInfoSpy = jest.spyOn(ScpApi, 'fetchStudyFileInfo')
-    // pass in a clone of the response since it may get modified by the cache operations
-    studyInfoSpy.mockImplementation(params => {
-      const response = _cloneDeep(EMPTY_STUDY)
-      return Promise.resolve(response)
-    })
->>>>>>> 4e10f179
 
   it('allows upload of all common file types in sequence', async () => {
     const createFileSpy = jest.spyOn(ScpApi, 'createStudyFile')
@@ -53,7 +33,6 @@
     await renderWizardWithStudy({ featureFlags: { raw_counts_required_frontend: true } })
     expect(screen.getByText('View study')).toHaveProperty('href', 'http://localhost/single_cell/study/SCP1')
 
-<<<<<<< HEAD
     await testRawCountsUpload({ createFileSpy })
     await testProcessedUpload({ createFileSpy })
     await testMetadataUpload({ createFileSpy })
@@ -75,15 +54,6 @@
     fireEvent.click(screen.getByText('Processed Matrices'))
     expect(screen.getByTestId('file-uploaded-name')).toHaveTextContent(processedFileName)
     expect(getSelectByLabelText(screen, 'Associated Raw Counts Files')).toHaveTextContent(rawCountsFileName)
-=======
-    await testRawCountsUpload({ createFileSpy, saveButton })
-    await testProcessedUpload({ createFileSpy, saveButton })
-    await testMetadataUpload({ createFileSpy, saveButton })
-    await testClusterUpload({ createFileSpy, saveButton })
-    await testSpatialUpload({ createFileSpy, saveButton })
-    await testCoordinateLabelUpload({ createFileSpy, saveButton })
-    await testSequenceFileUpload({ createFileSpy, saveButton })
->>>>>>> 4e10f179
   })
 })
 
@@ -91,17 +61,12 @@
 async function testRawCountsUpload({ createFileSpy }) {
   const formData = new FormData()
 
-<<<<<<< HEAD
   createFileSpy.mockImplementation(() => ({
     ...RAW_COUNTS_FILE,
     name: rawCountsFileName,
     upload_file_name: rawCountsFileName
   }))
   expect(screen.getByRole('heading', { level: 4 })).toHaveTextContent('Raw Count Expression Files')
-=======
-  createFileSpy.mockImplementation(() => _cloneDeep(RAW_COUNTS_FILE))
-  expect(screen.getByRole('heading', { level: 4 })).toHaveTextContent('Raw count expression files')
->>>>>>> 4e10f179
 
   expect(saveButton()).toBeDisabled()
   fireEvent.mouseOver(saveButton())
@@ -255,11 +220,7 @@
 }
 
 /** Uploads a cluster file and checks the field requirements */
-<<<<<<< HEAD
 async function testClusterUpload({ createFileSpy }) {
-=======
-async function testClusterUpload({ createFileSpy, saveButton }) {
->>>>>>> 4e10f179
   const formData = new FormData()
 
   createFileSpy.mockImplementation(() => _cloneDeep(CLUSTER_FILE))
@@ -307,11 +268,7 @@
 }
 
 /** Uploads a spatial file and checks the field requirements */
-<<<<<<< HEAD
 async function testSpatialUpload({ createFileSpy }) {
-=======
-async function testSpatialUpload({ createFileSpy, saveButton }) {
->>>>>>> 4e10f179
   const formData = new FormData()
   const goodFileName = 'spatial-good.txt'
   const spatialResponse = {
@@ -325,13 +282,9 @@
   }
   createFileSpy.mockImplementation(() => spatialResponse)
 
-<<<<<<< HEAD
-  fireEvent.click(screen.getByText('Spatial Files (optional)'))
-  expect(screen.getByRole('heading', { level: 4 })).toHaveTextContent('Spatial Files')
-=======
   fireEvent.click(screen.getByText('Spatial transcriptomics'))
   expect(screen.getByRole('heading', { level: 4 })).toHaveTextContent('Spatial transcriptomics')
->>>>>>> 4e10f179
+
   expect(screen.getByTestId('spatial-status-badge')).not.toHaveClass('complete')
   expect(saveButton()).toBeDisabled()
   fireEvent.mouseOver(saveButton())
@@ -372,20 +325,12 @@
 }
 
 /** Uploads a coordinate label file and checks the field requirements */
-<<<<<<< HEAD
 async function testCoordinateLabelUpload({ createFileSpy }) {
-=======
-async function testCoordinateLabelUpload({ createFileSpy, saveButton }) {
->>>>>>> 4e10f179
   const formData = new FormData()
 
   createFileSpy.mockImplementation(() => _cloneDeep(COORDINATE_LABEL_FILE))
 
-<<<<<<< HEAD
-  fireEvent.click(screen.getByText('Coordinate Labels'))
-=======
   fireEvent.click(screen.getByText('Coordinate labels'))
->>>>>>> 4e10f179
   expect(screen.getByTestId('coordinateLabels-status-badge')).not.toHaveClass('complete')
   expect(saveButton()).toBeDisabled()
   fireEvent.mouseOver(saveButton())
@@ -430,22 +375,14 @@
   expect(screen.getByTestId('coordinateLabels-status-badge')).toHaveClass('complete')
 }
 
-<<<<<<< HEAD
 /** Uploads a fastq file and checks the field requirements */
 async function testSequenceFileUpload({ createFileSpy }) {
-=======
-/** Uploads a coordinate label file and checks the field requirements */
-async function testSequenceFileUpload({ createFileSpy, saveButton }) {
->>>>>>> 4e10f179
   const formData = new FormData()
 
   createFileSpy.mockImplementation(() => _cloneDeep(FASTQ_FILE))
 
-<<<<<<< HEAD
-  fireEvent.click(screen.getByText('Sequence Files'))
-=======
   fireEvent.click(screen.getByText('Sequence files'))
->>>>>>> 4e10f179
+
   expect(screen.getByTestId('sequence-status-badge')).not.toHaveClass('complete')
   expect(saveButton()).toBeDisabled()
   fireEvent.mouseOver(saveButton())
