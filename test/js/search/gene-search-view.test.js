import React from 'react';
import * as ReactAll from 'react';
import { mount } from 'enzyme';
import * as Reach from '@reach/router'

const fetch = require('node-fetch');

import GeneSearchView from 'components/search/genes/GeneSearchView';
import SearchPanel from 'components/search/controls/SearchPanel';
import { PropsStudySearchProvider } from 'providers/StudySearchProvider';
import { PropsGeneSearchProvider, GeneSearchContext, emptySearch } from 'providers/GeneSearchProvider';
import { UserContext } from 'providers/UserProvider'
import StudyResultsPanel from 'components/search/results/ResultsPanel'
<<<<<<< HEAD
import StudySearchResult from 'components/search/results/StudySearchResult'
=======
import SCPStudy from 'components/search/results/SCPStudy'
>>>>>>> 7b56eea0
import StudyViolinPlot from 'components/visualization/StudyViolinPlot'
import * as ScpAPI from 'lib/scp-api'

describe('Gene search page landing', () => {
  it('shows study details when empty', async () => {
    const searchState = emptySearch
    searchState.isLoaded = true
    searchState.results = {studies: [{name: 'foo', description: 'bar'}]}
    const wrapper = mount((
      <PropsStudySearchProvider searchParams={{terms: '', facets:{}, page: 1}}>
        <GeneSearchContext.Provider value={searchState}>
          <GeneSearchView/>
        </GeneSearchContext.Provider>
      </PropsStudySearchProvider>
    ))
<<<<<<< HEAD
    expect(wrapper.find(StudySearchResult)).toHaveLength(1)
=======
    expect(wrapper.find(SCPStudy)).toHaveLength(1)
>>>>>>> 7b56eea0
  })

  it('shows gene results when gene query is loaded', async () => {
    const searchState = emptySearch
    searchState.isLoaded = true
    searchState.results = {studies: [{name: 'foo', description: 'bar', gene_matches: ['agpat2']}]}
    const wrapper = mount((
      <PropsStudySearchProvider searchParams={{terms: '', facets:{}, page: 1}}>
        <GeneSearchContext.Provider  value={searchState}>
          <GeneSearchView/>
        </GeneSearchContext.Provider>
      </PropsStudySearchProvider>
    ))

<<<<<<< HEAD
    expect(wrapper.find(StudySearchResult)).toHaveLength(0)
=======
    expect(wrapper.find(SCPStudy)).toHaveLength(0)
>>>>>>> 7b56eea0
    const wrapperText = wrapper.find('.study-gene-result').text()
    expect(wrapperText.indexOf('This study contains agpat2 in expression data')).toBeGreaterThan(0)
  })

  it('shows gene results when multigene query is loaded', async () => {
    const searchState = emptySearch
    searchState.isLoaded = true
    searchState.results = {studies: [{name: 'foo', description: 'bar', gene_matches: ['agpat2', 'farsa']}]}
    const wrapper = mount((
      <PropsStudySearchProvider searchParams={{terms: '', facets:{}, page: 1}}>
        <GeneSearchContext.Provider value={searchState}>
          <GeneSearchView/>
        </GeneSearchContext.Provider>
      </PropsStudySearchProvider>
    ))

<<<<<<< HEAD
    expect(wrapper.find(StudySearchResult)).toHaveLength(0)
=======
    expect(wrapper.find(SCPStudy)).toHaveLength(0)
>>>>>>> 7b56eea0
    const wrapperText = wrapper.find('.study-gene-result').text()
    expect(wrapperText.indexOf('This study contains agpat2, farsa in expression data')).toBeGreaterThan(0)
  })
})<|MERGE_RESOLUTION|>--- conflicted
+++ resolved
@@ -11,11 +11,7 @@
 import { PropsGeneSearchProvider, GeneSearchContext, emptySearch } from 'providers/GeneSearchProvider';
 import { UserContext } from 'providers/UserProvider'
 import StudyResultsPanel from 'components/search/results/ResultsPanel'
-<<<<<<< HEAD
-import StudySearchResult from 'components/search/results/StudySearchResult'
-=======
 import SCPStudy from 'components/search/results/SCPStudy'
->>>>>>> 7b56eea0
 import StudyViolinPlot from 'components/visualization/StudyViolinPlot'
 import * as ScpAPI from 'lib/scp-api'
 
@@ -31,11 +27,7 @@
         </GeneSearchContext.Provider>
       </PropsStudySearchProvider>
     ))
-<<<<<<< HEAD
-    expect(wrapper.find(StudySearchResult)).toHaveLength(1)
-=======
     expect(wrapper.find(SCPStudy)).toHaveLength(1)
->>>>>>> 7b56eea0
   })
 
   it('shows gene results when gene query is loaded', async () => {
@@ -50,11 +42,7 @@
       </PropsStudySearchProvider>
     ))
 
-<<<<<<< HEAD
-    expect(wrapper.find(StudySearchResult)).toHaveLength(0)
-=======
     expect(wrapper.find(SCPStudy)).toHaveLength(0)
->>>>>>> 7b56eea0
     const wrapperText = wrapper.find('.study-gene-result').text()
     expect(wrapperText.indexOf('This study contains agpat2 in expression data')).toBeGreaterThan(0)
   })
@@ -71,11 +59,7 @@
       </PropsStudySearchProvider>
     ))
 
-<<<<<<< HEAD
-    expect(wrapper.find(StudySearchResult)).toHaveLength(0)
-=======
     expect(wrapper.find(SCPStudy)).toHaveLength(0)
->>>>>>> 7b56eea0
     const wrapperText = wrapper.find('.study-gene-result').text()
     expect(wrapperText.indexOf('This study contains agpat2, farsa in expression data')).toBeGreaterThan(0)
   })
