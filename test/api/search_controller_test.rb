require 'api_test_helper'

class SearchControllerTest < ActionDispatch::IntegrationTest
  include Devise::Test::IntegrationHelpers
  include Requests::JsonHelpers
  include Requests::HttpHelpers

  setup do
    @user = User.find_by(email: 'testing.user.2@gmail.com')
    OmniAuth.config.mock_auth[:google_oauth2] = OmniAuth::AuthHash.new({
                                                                           :provider => 'google_oauth2',
                                                                           :uid => '123545',
                                                                           :email => 'testing.user@gmail.com'
                                                                       })
    sign_in @user
    @random_seed = File.open(Rails.root.join('.random_seed')).read.strip
  end

  test 'should get all search facets' do
    puts "#{File.basename(__FILE__)}: #{self.method_name}"

    facet_count = SearchFacet.count
    execute_http_request(:get, api_v1_search_facets_path)
    assert_response :success
    assert json.size == facet_count, "Did not find correct number of search facets, expected #{facet_count} but found #{json.size}"

    puts "#{File.basename(__FILE__)}: #{self.method_name} successful!"
  end

  test 'should search facet filters' do
    puts "#{File.basename(__FILE__)}: #{self.method_name}"

    @search_facet = SearchFacet.first
    filter = @search_facet.filters.first
    valid_query = filter[:name]
    execute_http_request(:get, api_v1_search_facet_filters_path(facet: @search_facet.identifier, query: valid_query))
    assert_response :success
    assert_equal json['query'], valid_query, "Did not search on correct value; expected #{valid_query} but found #{json['query']}"
    assert_equal json['filters'].first, filter, "Did not find expected filter of #{filter} in response: #{json['filters']}"
    invalid_query = 'does not exist'
    execute_http_request(:get, api_v1_search_facet_filters_path(facet: @search_facet.identifier, query: invalid_query))
    assert_response :success
    assert_equal json['query'], invalid_query, "Did not search on correct value; expected #{invalid_query} but found #{json['query']}"
    assert_equal json['filters'].size, 0, "Should have found no filters; expected 0 but found #{json['filters'].size}"

    puts "#{File.basename(__FILE__)}: #{self.method_name} completed!"
  end

  test 'should return search results using facets' do
    puts "#{File.basename(__FILE__)}: #{self.method_name}"

    study = Study.find_by(name: "Test Study #{@random_seed}")
    facets = SearchFacet.all
    # format facet query string; this will be done by the search UI in production
    facet_queries = facets.map {|facet| [facet.identifier, facet.filters.map {|f| f[:id]}.join(',')]}
    facet_query = facet_queries.map {|query| query.join(':')}.join('+')
    execute_http_request(:get, api_v1_search_path(type: 'study', facets: facet_query))
    assert_response :success
    study_count = json['studies'].size
    assert_equal study_count, 1, "Did not find correct number of studies, expected 1 but found #{study_count}"
    result_accession = json['studies'].first['accession']
    assert_equal result_accession, study.accession, "Did not find correct study; expected #{study.accession} but found #{result_accession}"
    matched_facets = json['studies'].first['facet_matches'].keys.sort
    matched_facets.delete_if {|facet| facet == 'facet_search_weight'} # remove search weight as it is not relevant
    source_facets = facets.map(&:identifier).sort
    assert_equal source_facets, matched_facets, "Did not match on correct facets; expected #{source_facets} but found #{matched_facets}"

    puts "#{File.basename(__FILE__)}: #{self.method_name} successful!"
  end

  test 'should return search results using keywords' do
    puts "#{File.basename(__FILE__)}: #{self.method_name}"

    study_count = Study.count
    execute_http_request(:get, api_v1_search_path(type: 'study', terms: @random_seed))
    assert_response :success
    result_count = json['studies'].size
    assert_equal study_count, result_count, "Did not find correct number of studies, expected #{study_count} but found #{result_count}"
    assert_equal @random_seed, json['studies'].first['term_matches']

    puts "#{File.basename(__FILE__)}: #{self.method_name} successful!"
  end

<<<<<<< HEAD
  test 'should filter search results by branding group' do
    puts "#{File.basename(__FILE__)}: #{self.method_name}"

    # add study to branding group and search - should get 1 result
    study = Study.find_by(name: "Test Study #{@random_seed}")
    branding_group = BrandingGroup.first
    study.update(branding_group_id: branding_group.id)

    query_parameters = {type: 'study', terms: @random_seed, scpbr: branding_group.name_as_id}
    execute_http_request(:get, api_v1_search_path(query_parameters))
    assert_response :success
    result_count = json['studies'].size
    assert_equal 1, result_count, "Did not find correct number of studies, expected 1 but found #{result_count}"

    # remove study from group and search again - should get 0 results
    study.update(branding_group_id: nil)
    execute_http_request(:get, api_v1_search_path(query_parameters))
    assert_response :success
    assert_empty json['studies'], "Did not find correct number of studies, expected 0 but found #{json['studies'].size}"
=======
  # should generate an auth code for a given user
  test 'should generate auth code' do
    puts "#{File.basename(__FILE__)}: #{self.method_name}"

    execute_http_request(:post, api_v1_create_auth_code_path)
    assert_response :success
    assert_not_nil json['auth_code'], "Did not generate auth code; missing 'totat' field: #{json}"
    auth_code = json['auth_code']
    @user.reload
    assert_equal auth_code, @user.totat

    puts "#{File.basename(__FILE__)}: #{self.method_name} successful!"
  end

  # should generate a config text file to pass to curl for bulk download
  test 'should generate curl config for bulk download' do
    puts "#{File.basename(__FILE__)}: #{self.method_name}"

    study = Study.find_by(name: "Test Study #{@random_seed}")
    file_types = %w(Expression Metadata).join(',')
    execute_http_request(:post, api_v1_create_auth_code_path)
    assert_response :success
    auth_code = json['auth_code']

    files = study.study_files.by_type(['Expression Matrix', 'Metadata'])
    execute_http_request(:get, api_v1_search_bulk_download_path(
        auth_code: auth_code, accessions: study.accession, file_types: file_types)
    )
    assert_response :success

    config_file = json
    files.each do |file|
      filename = file.upload_file_name
      assert config_file.include?(filename), "Did not find URL for filename: #{filename}"
      output_path = file.bulk_download_pathname
      assert config_file.include?(output_path), "Did not correctly set output path for #{filename} to #{output_path}"
    end
>>>>>>> d212b5ca

    puts "#{File.basename(__FILE__)}: #{self.method_name} successful!"
  end
end<|MERGE_RESOLUTION|>--- conflicted
+++ resolved
@@ -81,27 +81,6 @@
     puts "#{File.basename(__FILE__)}: #{self.method_name} successful!"
   end
 
-<<<<<<< HEAD
-  test 'should filter search results by branding group' do
-    puts "#{File.basename(__FILE__)}: #{self.method_name}"
-
-    # add study to branding group and search - should get 1 result
-    study = Study.find_by(name: "Test Study #{@random_seed}")
-    branding_group = BrandingGroup.first
-    study.update(branding_group_id: branding_group.id)
-
-    query_parameters = {type: 'study', terms: @random_seed, scpbr: branding_group.name_as_id}
-    execute_http_request(:get, api_v1_search_path(query_parameters))
-    assert_response :success
-    result_count = json['studies'].size
-    assert_equal 1, result_count, "Did not find correct number of studies, expected 1 but found #{result_count}"
-
-    # remove study from group and search again - should get 0 results
-    study.update(branding_group_id: nil)
-    execute_http_request(:get, api_v1_search_path(query_parameters))
-    assert_response :success
-    assert_empty json['studies'], "Did not find correct number of studies, expected 0 but found #{json['studies'].size}"
-=======
   # should generate an auth code for a given user
   test 'should generate auth code' do
     puts "#{File.basename(__FILE__)}: #{self.method_name}"
@@ -139,7 +118,29 @@
       output_path = file.bulk_download_pathname
       assert config_file.include?(output_path), "Did not correctly set output path for #{filename} to #{output_path}"
     end
->>>>>>> d212b5ca
+
+    puts "#{File.basename(__FILE__)}: #{self.method_name} successful!"
+  end
+
+  test 'should filter search results by branding group' do
+    puts "#{File.basename(__FILE__)}: #{self.method_name}"
+
+    # add study to branding group and search - should get 1 result
+    study = Study.find_by(name: "Test Study #{@random_seed}")
+    branding_group = BrandingGroup.first
+    study.update(branding_group_id: branding_group.id)
+
+    query_parameters = {type: 'study', terms: @random_seed, scpbr: branding_group.name_as_id}
+    execute_http_request(:get, api_v1_search_path(query_parameters))
+    assert_response :success
+    result_count = json['studies'].size
+    assert_equal 1, result_count, "Did not find correct number of studies, expected 1 but found #{result_count}"
+
+    # remove study from group and search again - should get 0 results
+    study.update(branding_group_id: nil)
+    execute_http_request(:get, api_v1_search_path(query_parameters))
+    assert_response :success
+    assert_empty json['studies'], "Did not find correct number of studies, expected 0 but found #{json['studies'].size}"
 
     puts "#{File.basename(__FILE__)}: #{self.method_name} successful!"
   end
