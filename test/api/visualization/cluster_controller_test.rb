--- conflicted
+++ resolved
@@ -62,12 +62,7 @@
 
     execute_http_request(:get, api_v1_study_clusters_path(@empty_study))
     assert_equal 404, response.status
-<<<<<<< HEAD
-    expected_error = {"error"=>"No default cluster exists"}
-    assert_equal expected_error, json
-=======
     assert_equal({"error"=>"No default cluster exists"}, json)
->>>>>>> a6d5270f
 
     puts "#{File.basename(__FILE__)}: #{self.method_name} successful!"
   end
