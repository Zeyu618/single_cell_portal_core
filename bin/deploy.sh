#!/usr/bin/env bash

# extract secrets from vault, copy to remote host, and launch boot script for deployment

THIS_DIR="$(cd "$(dirname "$0")"; pwd)"

# common libraries
. $THIS_DIR/bash_utils.sh
. $THIS_DIR/extract_vault_secrets.sh
. $THIS_DIR/docker_utils.sh

<<<<<<< HEAD
function main {

    # defaults
    SSH_USER="jenkins"
    SSH_OPTS="-o CheckHostIP=no -o StrictHostKeyChecking=no"
    SSH_COMMAND="ssh $SSH_OPTS $SSH_USER@$DESTINATION_HOST"
    DESTINATION_BASE_DIR='/home/docker-user/deployments/single_cell_portal_core'
    GIT_BRANCH="master"
    PASSENGER_APP_ENV="production"
    BOOT_COMMAND="bin/boot_docker"
    PORTAL_CONTAINER="single_cell"
    PORTAL_CONTAINER_VERSION="latest"

    while getopts "p:s:r:c:n:e:b:d:H" OPTION; do case $OPTION in
            p)
                PORTAL_SECRETS_VAULT_PATH="$OPTARG"
                ;;
            s)
                SERVICE_ACCOUNT_VAULT_PATH="$OPTARG"
                ;;
            r)
                READ_ONLY_SERVICE_ACCOUNT_VAULT_PATH="$OPTARG"
                ;;
            e)
                PASSENGER_APP_ENV="$OPTARG"
                ;;
            b)
                GIT_BRANCH="$OPTARG"
                ;;
            d)
                DESTINATION_BASE_DIR="$OPTARG"
                ;;
            H)
                echo "$usage"
                exit 0
                ;;
            *)
                echo "unrecognized option"
                echo "$usage"
                exit 1
                ;;
        esac
    done
=======
# defaults
SSH_USER="docker-user"
DESTINATION_BASE_DIR='/home/docker-user/deployments/single_cell_portal_core'
GIT_BRANCH="master"
PASSENGER_APP_ENV="production"
BOOT_COMMAND="bin/boot_docker"
PORTAL_CONTAINER="single_cell"
PORTAL_CONTAINER_VERSION="latest"

usage=$(
cat <<EOF

### extract secrets from vault, copy to remote host, build/stop/remove docker container and launch boot script for deployment ###
$0

[OPTIONS]
-p VALUE	set the path to configuration secrets in vault
-s VALUE	set the path to the main service account json in vault
-r VALUE	set the path to the read-only service account json in vault
-e VALUE	set the environment to boot the portal in
-b VALUE	set the branch to pull from git (defaults to master)
-d VALUE	set the target directory to deploy from (defaults to $DESTINATION_BASE_DIR)
-S VALUE	set the path to SSH_KEYFILE (private key for SSH auth, no default)
-h VALUE	set the DESTINATION_HOST (remote GCP VM to SSH into, no default)
-H COMMAND	print this text
EOF
)

while getopts "p:s:r:c:n:e:b:d:h:S:H" OPTION; do
case $OPTION in
  p)
    PORTAL_SECRETS_VAULT_PATH="$OPTARG"
    ;;
  s)
    SERVICE_ACCOUNT_VAULT_PATH="$OPTARG"
    ;;
  r)
    READ_ONLY_SERVICE_ACCOUNT_VAULT_PATH="$OPTARG"
    ;;
  e)
    PASSENGER_APP_ENV="$OPTARG"
    ;;
  b)
    GIT_BRANCH="$OPTARG"
    ;;
  d)
    DESTINATION_BASE_DIR="$OPTARG"
    ;;
  h)
    DESTINATION_HOST="$OPTARG"
    ;;
  S)
    SSH_KEYFILE="$OPTARG"
    ;;
  H)
    echo "$usage"
    exit 0
    ;;
  *)
    echo "unrecognized option"
    echo "$usage"
    ;;
  esac
done


# construct SSH command
SSH_OPTS="-o CheckHostIP=no -o StrictHostKeyChecking=no"
SSH_COMMAND="ssh -i $SSH_KEYFILE $SSH_OPTS $SSH_USER@$DESTINATION_HOST"

function run_remote_command {
    REMOTE_COMMAND="$1"
    $SSH_COMMAND "cd $DESTINATION_BASE_DIR ; $REMOTE_COMMAND"
}

function copy_file_to_remote {
    LOCAL_FILEPATH="$1"
    REMOTE_FILEPATH="$2"
    cat $LOCAL_FILEPATH | $SSH_COMMAND "cat > $REMOTE_FILEPATH"
}
>>>>>>> 95fc1762

    # exit if all config is not present
    if [[ -z "$PORTAL_SECRETS_VAULT_PATH" ]] || [[ -z "$SERVICE_ACCOUNT_VAULT_PATH" ]] || [[ -z "$READ_ONLY_SERVICE_ACCOUNT_VAULT_PATH" ]]; then
        exit_with_error_message "Did not supply all necessary parameters: portal config: '$PORTAL_SECRETS_VAULT_PATH';" \
            "service account path: '$SERVICE_ACCOUNT_VAULT_PATH'; read-only service account path: '$READ_ONLY_SERVICE_ACCOUNT_VAULT_PATH'$newline$newline$usage"
    fi

    echo "### extracting secrets from vault ###"
    CONFIG_FILENAME="$(set_export_filename $PORTAL_SECRETS_VAULT_PATH env)"
    SERVICE_ACCOUNT_FILENAME="$(set_export_filename $SERVICE_ACCOUNT_VAULT_PATH)"
    READ_ONLY_SERVICE_ACCOUNT_FILENAME="$(set_export_filename $READ_ONLY_SERVICE_ACCOUNT_VAULT_PATH)"
    extract_vault_secrets_as_env_file "$PORTAL_SECRETS_VAULT_PATH"
    extract_service_account_credentials "$SERVICE_ACCOUNT_VAULT_PATH"
    extract_service_account_credentials "$READ_ONLY_SERVICE_ACCOUNT_VAULT_PATH"
    PORTAL_SECRETS_PATH="$DESTINATION_BASE_DIR/config/$CONFIG_FILENAME"
    SERVICE_ACCOUNT_JSON_PATH="$DESTINATION_BASE_DIR/config/$SERVICE_ACCOUNT_FILENAME"
    READ_ONLY_SERVICE_ACCOUNT_JSON_PATH="$DESTINATION_BASE_DIR/config/$READ_ONLY_SERVICE_ACCOUNT_FILENAME"
    echo "### COMPLETED ###"

    echo "### Exporting Service Account Keys: $SERVICE_ACCOUNT_JSON_PATH, $READ_ONLY_SERVICE_ACCOUNT_JSON_PATH ###"
    echo "export SERVICE_ACCOUNT_KEY=$SERVICE_ACCOUNT_JSON_PATH" >> $CONFIG_FILENAME
    echo "export READ_ONLY_SERVICE_ACCOUNT_KEY=$READ_ONLY_SERVICE_ACCOUNT_JSON_PATH" >> $CONFIG_FILENAME
    echo "### COMPLETED ###"

    echo "### migrating secrets to remote host ###"
    copy_file_to_remote ./$CONFIG_FILENAME $PORTAL_SECRETS_PATH || exit_with_error_message "could not move $CONFIG_FILENAME to $PORTAL_SECRETS_PATH"
    copy_file_to_remote ./$SERVICE_ACCOUNT_FILENAME $SERVICE_ACCOUNT_JSON_PATH || exit_with_error_message "could not move $SERVICE_ACCOUNT_FILENAME to $SERVICE_ACCOUNT_JSON_PATH"
    copy_file_to_remote ./$READ_ONLY_SERVICE_ACCOUNT_FILENAME $READ_ONLY_SERVICE_ACCOUNT_JSON_PATH || exit_with_error_message "could not move $READ_ONLY_SERVICE_ACCOUNT_FILENAME to $READ_ONLY_SERVICE_ACCOUNT_JSON_PATH"
    echo "### COMPLETED ###"

    echo "### pulling updated source from git on branch $GIT_BRANCH ###"
    run_remote_command "git fetch" || exit_with_error_message "could not checkout $GIT_BRANCH"
    run_remote_command "git checkout $GIT_BRANCH" || exit_with_error_message "could not checkout $GIT_BRANCH"
    echo "### COMPLETED ###"

    # load env secrets from file, then clean up
    echo "### Exporting portal configuration from $PORTAL_SECRETS_PATH and cleaning up... ###"
    run_remote_command ". $PORTAL_SECRETS_PATH" || exit_with_error_message "could not load secrets from $PORTAL_SECRETS_PATH"
    run_remote_command "rm $PORTAL_SECRETS_PATH" || exit_with_error_message "could not clean up secrets from $PORTAL_SECRETS_PATH"
    echo "### COMPLETED ###"

    # build a new docker container now to save time later
    echo "### Building new docker image: $PORTAL_CONTAINER:$PORTAL_CONTAINER_VERSION ... ###"
    run_remote_command "build_docker_image $DESTINATION_BASE_DIR $PORTAL_CONTAINER $PORTAL_CONTAINER_VERSION" || exit_with_error_message "Cannot build new docker image"
    echo "### COMPLETED ###"

    # stop docker container and remove it
    echo "### Stopping & removing docker container $PORTAL_CONTAINER ... ###"
    run_remote_command "stop_docker_container $PORTAL_CONTAINER" || exit_with_error_message "Cannot stop docker container $PORTAL_CONTAINER"
    run_remote_command "remove_docker_container $PORTAL_CONTAINER" || exit_with_error_message "Cannot remove docker container $PORTAL_CONTAINER"
    echo "### COMPLETED ###"

    # run boot command
    echo "### Booting $PORTAL_CONTAINER ###"
    run_remote_command "$BOOT_COMMAND -e $PASSENGER_APP_ENV -d $DESTINATION_BASE_DIR" || exit_with_error_message "Cannot start new docker container $PORTAL_CONTAINER"
    echo "### COMPLETED ###"

    # ensure portal is running
    echo "### Ensuring boot ###"
    COUNTER=0
    while [[ $COUNTER -lt 12 ]]; do
        COUNTER=$[$COUNTER + 1]
        echo "portal not running on attempt $COUNTER, waiting 5 seconds..."
        sleep 5
        if [[ $(run_remote_command "ensure_container_running $PORTAL_CONTAINER") -eq 0 ]]; then break 2; fi
    done
    run_remote_command "ensure_container_running $PORTAL_CONTAINER" || exit_with_error_message "Portal still not running after 1 minute, deployment failed"
    echo "### DEPLOYMENT COMPLETED ###"
}

# TODO: Although I made minimum changes to clarify required vs optional parameters, this may now need rewording...
usage=$(
cat <<EOF
USAGE:
   $(basename $0) <required parameters> [<options>]

### extract secrets from vault, copy to remote host, build/stop/remove docker container and launch boot script for deployment ###
$0

[REQUIRED PARAMETERS]
-p VALUE	set the path to configuration secrets in vault
-s VALUE	set the path to the main service account json in vault
-r VALUE	set the path to the read-only service account json in vault

[OPTIONS]
-e VALUE	set the environment to boot the portal in
-b VALUE	set the branch to pull from git (defaults to master)
-d VAULE	set the target directory to deploy from (defaults to $DESTINATION_BASE_DIR)
-H COMMAND	print this text
EOF
)

function run_remote_command {
    REMOTE_COMMAND="$1"
    cd $DESTINATION_BASE_DIR ; $REMOTE_COMMAND
}

main "$@"<|MERGE_RESOLUTION|>--- conflicted
+++ resolved
@@ -9,13 +9,10 @@
 . $THIS_DIR/extract_vault_secrets.sh
 . $THIS_DIR/docker_utils.sh
 
-<<<<<<< HEAD
 function main {
 
     # defaults
-    SSH_USER="jenkins"
-    SSH_OPTS="-o CheckHostIP=no -o StrictHostKeyChecking=no"
-    SSH_COMMAND="ssh $SSH_OPTS $SSH_USER@$DESTINATION_HOST"
+    SSH_USER="docker-user"
     DESTINATION_BASE_DIR='/home/docker-user/deployments/single_cell_portal_core'
     GIT_BRANCH="master"
     PASSENGER_APP_ENV="production"
@@ -23,7 +20,12 @@
     PORTAL_CONTAINER="single_cell"
     PORTAL_CONTAINER_VERSION="latest"
 
-    while getopts "p:s:r:c:n:e:b:d:H" OPTION; do case $OPTION in
+    # construct SSH command
+    SSH_OPTS="-o CheckHostIP=no -o StrictHostKeyChecking=no"
+    SSH_COMMAND="ssh -i $SSH_KEYFILE $SSH_OPTS $SSH_USER@$DESTINATION_HOST"
+
+    while getopts "p:s:r:c:n:e:b:d:h:S:H" OPTION; do
+        case $OPTION in
             p)
                 PORTAL_SECRETS_VAULT_PATH="$OPTARG"
                 ;;
@@ -42,6 +44,12 @@
             d)
                 DESTINATION_BASE_DIR="$OPTARG"
                 ;;
+            h)
+                DESTINATION_HOST="$OPTARG"
+                ;;
+            S)
+                SSH_KEYFILE="$OPTARG"
+                ;;
             H)
                 echo "$usage"
                 exit 0
@@ -53,88 +61,6 @@
                 ;;
         esac
     done
-=======
-# defaults
-SSH_USER="docker-user"
-DESTINATION_BASE_DIR='/home/docker-user/deployments/single_cell_portal_core'
-GIT_BRANCH="master"
-PASSENGER_APP_ENV="production"
-BOOT_COMMAND="bin/boot_docker"
-PORTAL_CONTAINER="single_cell"
-PORTAL_CONTAINER_VERSION="latest"
-
-usage=$(
-cat <<EOF
-
-### extract secrets from vault, copy to remote host, build/stop/remove docker container and launch boot script for deployment ###
-$0
-
-[OPTIONS]
--p VALUE	set the path to configuration secrets in vault
--s VALUE	set the path to the main service account json in vault
--r VALUE	set the path to the read-only service account json in vault
--e VALUE	set the environment to boot the portal in
--b VALUE	set the branch to pull from git (defaults to master)
--d VALUE	set the target directory to deploy from (defaults to $DESTINATION_BASE_DIR)
--S VALUE	set the path to SSH_KEYFILE (private key for SSH auth, no default)
--h VALUE	set the DESTINATION_HOST (remote GCP VM to SSH into, no default)
--H COMMAND	print this text
-EOF
-)
-
-while getopts "p:s:r:c:n:e:b:d:h:S:H" OPTION; do
-case $OPTION in
-  p)
-    PORTAL_SECRETS_VAULT_PATH="$OPTARG"
-    ;;
-  s)
-    SERVICE_ACCOUNT_VAULT_PATH="$OPTARG"
-    ;;
-  r)
-    READ_ONLY_SERVICE_ACCOUNT_VAULT_PATH="$OPTARG"
-    ;;
-  e)
-    PASSENGER_APP_ENV="$OPTARG"
-    ;;
-  b)
-    GIT_BRANCH="$OPTARG"
-    ;;
-  d)
-    DESTINATION_BASE_DIR="$OPTARG"
-    ;;
-  h)
-    DESTINATION_HOST="$OPTARG"
-    ;;
-  S)
-    SSH_KEYFILE="$OPTARG"
-    ;;
-  H)
-    echo "$usage"
-    exit 0
-    ;;
-  *)
-    echo "unrecognized option"
-    echo "$usage"
-    ;;
-  esac
-done
-
-
-# construct SSH command
-SSH_OPTS="-o CheckHostIP=no -o StrictHostKeyChecking=no"
-SSH_COMMAND="ssh -i $SSH_KEYFILE $SSH_OPTS $SSH_USER@$DESTINATION_HOST"
-
-function run_remote_command {
-    REMOTE_COMMAND="$1"
-    $SSH_COMMAND "cd $DESTINATION_BASE_DIR ; $REMOTE_COMMAND"
-}
-
-function copy_file_to_remote {
-    LOCAL_FILEPATH="$1"
-    REMOTE_FILEPATH="$2"
-    cat $LOCAL_FILEPATH | $SSH_COMMAND "cat > $REMOTE_FILEPATH"
-}
->>>>>>> 95fc1762
 
     # exit if all config is not present
     if [[ -z "$PORTAL_SECRETS_VAULT_PATH" ]] || [[ -z "$SERVICE_ACCOUNT_VAULT_PATH" ]] || [[ -z "$READ_ONLY_SERVICE_ACCOUNT_VAULT_PATH" ]]; then
@@ -212,7 +138,6 @@
    $(basename $0) <required parameters> [<options>]
 
 ### extract secrets from vault, copy to remote host, build/stop/remove docker container and launch boot script for deployment ###
-$0
 
 [REQUIRED PARAMETERS]
 -p VALUE	set the path to configuration secrets in vault
@@ -222,14 +147,23 @@
 [OPTIONS]
 -e VALUE	set the environment to boot the portal in
 -b VALUE	set the branch to pull from git (defaults to master)
--d VAULE	set the target directory to deploy from (defaults to $DESTINATION_BASE_DIR)
+-d VALUE	set the target directory to deploy from (defaults to $DESTINATION_BASE_DIR)
+-S VALUE	set the path to SSH_KEYFILE (private key for SSH auth, no default)
+-h VALUE	set the DESTINATION_HOST (remote GCP VM to SSH into, no default)
 -H COMMAND	print this text
 EOF
 )
 
 function run_remote_command {
     REMOTE_COMMAND="$1"
-    cd $DESTINATION_BASE_DIR ; $REMOTE_COMMAND
+    $SSH_COMMAND "cd $DESTINATION_BASE_DIR ; $REMOTE_COMMAND"
+}
+
+
+function copy_file_to_remote {
+    LOCAL_FILEPATH="$1"
+    REMOTE_FILEPATH="$2"
+    cat $LOCAL_FILEPATH | $SSH_COMMAND "cat > $REMOTE_FILEPATH"
 }
 
 main "$@"