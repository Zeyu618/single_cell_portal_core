--- conflicted
+++ resolved
@@ -104,67 +104,7 @@
     first_test_to_fail=${first_test_to_fail-"yarn ui-test"}
     ((FAILED_COUNT++))
   fi
-<<<<<<< HEAD
-  declare -a tests=(test/integration/fire_cloud_client_test.rb
-                    test/integration/cache_management_test.rb
-                    test/integration/tos_acceptance_test.rb
-                    test/integration/study_creation_test.rb
-                    test/api/search_controller_test.rb # running search test here to use data from study_creation_test
-                    test/api/generate_big_query_search_test.rb
-                    test/integration/lib/bulk_download_service_test.rb
-                    test/integration/study_validation_test.rb
-                    test/integration/taxons_controller_test.rb
-                    test/controllers/analysis_configurations_controller_test.rb
-                    test/controllers/site_controller_test.rb
-                    test/controllers/preset_searches_controller_test.rb
-                    test/api/api_base_controller_test.rb
-                    test/api/site_controller_test.rb
-                    test/api/studies_controller_test.rb
-                    test/api/study_files_controller_test.rb
-                    test/api/study_file_bundles_controller_test.rb
-                    test/api/study_shares_controller_test.rb
-                    test/api/directory_listings_controller_test.rb
-                    test/api/external_resources_controller_test.rb
-                    test/api/metadata_schemas_controller_test.rb
-                    test/api/visualization/cluster_controller_test.rb
-                    test/api/visualization/explore_controller_test.rb
-                    test/models/cluster_group_test.rb # deprecated, but needed to set up for user_annotation_test
-                    test/models/user_annotation_test.rb
-                    test/models/study_test.rb
-                    test/models/study_file_test.rb
-                    test/models/cell_metadatum_test.rb
-                    test/models/analysis_configuration_test.rb
-                    test/models/analysis_parameter_test.rb
-                    test/models/analysis_parameter_filter_test.rb
-                    test/models/search_facet_test.rb
-                    test/models/preset_search_test.rb
-                    test/models/user_test.rb
-                    test/models/feature_flag_test.rb
-                    test/models/branding_group_test.rb
-                    test/models/synthetic_branding_group_populator_test.rb
-                    test/models/admin_configuration_test.rb
-                    test/integration/synthetic_study_populator_test.rb
-                    test/integration/lib/search_facet_populator_test.rb
-                    test/integration/lib/summary_stats_utils_test.rb
-                    test/integration/lib/user_asset_service_test.rb
-                    test/integration/lib/file_parse_service_test.rb
-                    test/integration/lib/expression_viz_service_test.rb
-                    test/integration/download_agreement_test.rb
-                    test/models/big_query_client_test.rb
-                    test/models/upload_cleanup_job_test.rb
-                    test/helper_tests/application_helper_test.rb
-  )
-  for test_name in ${tests[*]}; do
-      bundle exec ruby -I test $test_name
-      code=$? # immediately capture exit code to prevent this from getting clobbered
-      if [[ $code -ne 0 ]]; then
-        RETURN_CODE=$code
-        first_test_to_fail=${first_test_to_fail-"$test_name"}
-        ((FAILED_COUNT++))
-      fi
 
-  done
-=======
   if [[ "$CODECOV_TOKEN" != "" ]] && [[ "$CI" == "true" ]]; then
     echo "uploading JS coverage to codecov"
     bash <(curl -s https://codecov.io/bash) -cF javascript -t $CODECOV_TOKEN
@@ -180,7 +120,6 @@
     echo "uploading ruby coverage to codecov"
     bash <(curl -s https://codecov.io/bash) -cF ruby -t $CODECOV_TOKEN
   fi
->>>>>>> 69b3d993
 fi
 clean_up
 end=$(date +%s)
